--- conflicted
+++ resolved
@@ -3,11 +3,7 @@
 version = "0.8.0"
 
 [dependencies]
-<<<<<<< HEAD
-Sui = { git = "https://github.com/MystenLabs/sui.git", subdir = "crates/sui-framework", rev = "devnet-0.14.0" }
-=======
 Sui = { git = "https://github.com/MystenLabs/sui.git", subdir = "crates/sui-framework", rev = "72bc4cb" }
->>>>>>> be3aed8a
 
 [addresses]
 nft_protocol = "0x0"