/// Implements a simple NFT collection contract
module nft_protocol::example_simple {
    use std::string::{Self, String};

    use sui::transfer;
    use sui::tx_context::{Self, TxContext};

    use nft_protocol::nft::{Self, Nft};
    use nft_protocol::collection;
    use nft_protocol::display;
    use nft_protocol::url;
    use nft_protocol::mint_cap::MintCap;

    /// One time witness is only instantiated in the init method
    struct EXAMPLE_SIMPLE has drop {}

    /// Used for authorization of other protected actions.
    ///
    /// `Witness` must not be freely exposed to any contract.
    struct Witness has drop {}

    // === Contract functions ===

    /// Called during contract publishing
    fun init(witness: EXAMPLE_SIMPLE, ctx: &mut TxContext) {
<<<<<<< HEAD
        let (mint_cap, collection) = collection::create_originbyte(
=======
        let (mint_cap, collection) = nft::new_collection(
>>>>>>> 9cb51b89
            &witness, ctx
        );

        collection::add_domain(
            &Witness {},
            &mut collection,
            display::new_display_domain(
                string::utf8(b"Simple"),
                string::utf8(b"Simple collection on Sui"),
            )
        );

        nft_protocol::supply_domain::regulate(
            &Witness {},
            mint_cap,
            &mut collection,
            1000,
            true
        );

        // Request a `MintCap` that has the right to mint 1000 NFTs
        let mint_cap = nft_protocol::supply_domain::delegate(
            &mut collection, 1000, ctx,
        );

        transfer::public_transfer(mint_cap, tx_context::sender(ctx));
        transfer::public_share_object(collection);
    }

    /// Mint `Nft`
    public entry fun mint_nft(
        name: String,
        description: String,
        url: vector<u8>,
        _mint_cap: &MintCap<Nft<EXAMPLE_SIMPLE>>,
        ctx: &mut TxContext,
    ) {
        let url = sui::url::new_unsafe_from_bytes(url);

        let nft: Nft<EXAMPLE_SIMPLE> = nft::new(
            &Witness {}, name, url, ctx,
        );

        display::add_display_domain(
            &Witness {}, &mut nft, name, description,
        );

        url::add_url_domain(&Witness {}, &mut nft, url);

        transfer::public_transfer(nft, tx_context::sender(ctx));
    }
}<|MERGE_RESOLUTION|>--- conflicted
+++ resolved
@@ -23,11 +23,7 @@
 
     /// Called during contract publishing
     fun init(witness: EXAMPLE_SIMPLE, ctx: &mut TxContext) {
-<<<<<<< HEAD
-        let (mint_cap, collection) = collection::create_originbyte(
-=======
         let (mint_cap, collection) = nft::new_collection(
->>>>>>> 9cb51b89
             &witness, ctx
         );
 
