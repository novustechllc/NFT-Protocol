--- conflicted
+++ resolved
@@ -44,7 +44,7 @@
         // Creates a new policy and registers an allowlist rule to it.
         // Therefore now to finish a transfer, the allowlist must be included
         // in the chain.
-        let publisher = nft_protocol::package::claim(witness, ctx);
+        let publisher = sui::package::claim(witness, ctx);
         let (transfer_policy, transfer_policy_cap) =
             nft_protocol::transfer_policy::new<SUIMARINES>(&publisher, ctx);
         nft_protocol::transfer_allowlist::add_policy_rule(
@@ -101,18 +101,12 @@
             transfer_allowlist_domain::from_id(object::id(&allowlist)),
         );
 
-<<<<<<< HEAD
-        transfer::transfer(mint_cap, sender);
-        transfer::transfer(publisher, sender);
-        transfer::transfer(transfer_policy_cap, sender);
-        transfer::share_object(transfer_policy);
-        transfer::share_object(allowlist);
-        transfer::share_object(collection);
-=======
         transfer::public_transfer(mint_cap, sender);
+        transfer::public_transfer(publisher, sender);
+        transfer::public_transfer(transfer_policy_cap, sender);
+        transfer::public_share_object(transfer_policy);
         transfer::public_share_object(allowlist);
         transfer::public_share_object(collection);
->>>>>>> 5cc8823b
     }
 
     /// Calculates and transfers royalties to the `RoyaltyDomain`
