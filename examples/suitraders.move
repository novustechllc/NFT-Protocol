--- conflicted
+++ resolved
@@ -100,11 +100,7 @@
             ctx,
         );
 
-<<<<<<< HEAD
         transfer::public_transfer(publisher, tx_context::sender(ctx));
-=======
-        transfer::public_share_object(listing);
->>>>>>> 269e4108
         transfer::public_transfer(mint_cap, tx_context::sender(ctx));
         transfer::public_share_object(listing);
         transfer::public_share_object(collection);
@@ -139,22 +135,8 @@
     const CREATOR: address = @0xA1C04;
 
     #[test]
-<<<<<<< HEAD
-    fun test_examples_suitraders() {
-        let scenario = test_scenario::begin(CREATOR);
-
-=======
     fun it_inits_collection() {
         let scenario = test_scenario::begin(CREATOR);
-        init(SUITRADERS {}, ctx(&mut scenario));
-
-        test_scenario::end(scenario);
-    }
-
-    #[test]
-    fun it_mints_nft() {
-        let scenario = test_scenario::begin(CREATOR);
->>>>>>> 269e4108
         init(SUITRADERS {}, ctx(&mut scenario));
         test_scenario::next_tx(&mut scenario, CREATOR);
 
@@ -166,6 +148,14 @@
 
         test_scenario::return_to_address(CREATOR, mint_cap);
         test_scenario::next_tx(&mut scenario, CREATOR);
+
+        test_scenario::end(scenario);
+    }
+
+    #[test]
+    fun it_mints_nft() {
+        let scenario = test_scenario::begin(CREATOR);
+        init(SUITRADERS {}, ctx(&mut scenario));
 
         test_scenario::next_tx(&mut scenario, CREATOR);
 
