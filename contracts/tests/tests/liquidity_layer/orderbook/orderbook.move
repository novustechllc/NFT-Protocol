#[test_only]
/// This test focuses on integration between OB, Safe, a allowlist and
/// royalty collection.
///
/// We simulate a trade between two Safes, end to end, including royalty
/// collection.
module ob_tests::orderbook {
    use std::option;
    use std::vector;

    use sui::coin;
    use sui::object;
    use sui::kiosk;
    use sui::transfer;
    use sui::sui::SUI;
    use sui::kiosk::Kiosk;
    use sui::test_scenario::{Self, ctx};
    use sui::transfer_policy::{Self, TransferPolicy};

    // TODO:
    // fun it_fails_if_buyer_safe_eq_seller_safe()
    // fun it_fails_if_buyer_safe_eq_seller_safe_with_generic_collection()
    // fun it_fails_if_buyer_safe_eq_seller_safe_with_generic_collection() {
    use ob_permissions::witness;
<<<<<<< HEAD
    use originmate::typed_id;
=======
>>>>>>> 101fa85e
    use ob_utils::crit_bit::{Self};
    use ob_request::transfer_request;
    use ob_kiosk::ob_kiosk::{Self, OwnerToken};
    use ob_allowlist::allowlist::{Self, Allowlist};
    use liquidity_layer::orderbook::{Self, Orderbook};
    use nft_protocol::transfer_allowlist;
    use nft_protocol::royalty;
    use nft_protocol::royalty_strategy_bps::{Self, BpsRoyaltyStrategy};
    use ob_tests::test_utils::{Self, Foo,  seller, buyer, creator, marketplace};

    const OFFER_SUI: u64 = 100;

    #[test]
    fun create_exclusive_orderbook_as_originbyte_collection() {
        let scenario = test_scenario::begin(creator());

        // 1. Create OriginByte TransferPolicy and Orderbook
        let publisher = test_utils::get_publisher(ctx(&mut scenario));
        let (transfer_policy, policy_cap) = transfer_request::init_policy<Foo>(&publisher, ctx(&mut scenario));

        // This function can only be called if the TransferPolicy is created
        // from OriginByte's transfer_request module, or if at any time the
        // creator adds an OriginByte rule to their TransferPolicy object.
        let orderbook = orderbook::new_unprotected<Foo, SUI>(
            witness::from_witness(test_utils::witness()),
            &transfer_policy,
            ctx(&mut scenario),
        );

        orderbook::share(orderbook);
        transfer::public_share_object(transfer_policy);
        transfer::public_transfer(policy_cap, creator());
        transfer::public_transfer(publisher, creator());
        test_scenario::end(scenario);
    }

    #[test]
    #[expected_failure(abort_code = orderbook::ENotOriginBytePolicy)]
    fun fail_create_exclusive_orderbook_as_non_originbyte_collection() {
        let scenario = test_scenario::begin(creator());

        // 1. Create OriginByte TransferPolicy and Orderbook
        let publisher = test_utils::get_publisher(ctx(&mut scenario));
        let (transfer_policy, policy_cap) = transfer_policy::new<Foo>(&publisher, ctx(&mut scenario));

        // This function can only be called if the TransferPolicy is created
        // from OriginByte's transfer_request module, or if at any time the
        // creator adds an OriginByte rule to their TransferPolicy object.
        let orderbook = orderbook::new_unprotected<Foo, SUI>(
            witness::from_witness(test_utils::witness()),
            &transfer_policy,
            ctx(&mut scenario),
        );

        orderbook::share(orderbook);
        transfer::public_share_object(transfer_policy);
        transfer::public_transfer(policy_cap, creator());
        transfer::public_transfer(publisher, creator());
        test_scenario::end(scenario);
    }

    #[test]
    fun create_non_exclusive_orderbook_as_non_originbyte_collection() {
        let scenario = test_scenario::begin(creator());

        // 1. Create OriginByte TransferPolicy and Orderbook
        let publisher = test_utils::get_publisher(ctx(&mut scenario));
        let (transfer_policy, policy_cap) = transfer_policy::new<Foo>(&publisher, ctx(&mut scenario));

        // This function can only be called if the TransferPolicy is external
        // to OriginByte, in other words, if the creator did not use OriginByte
        // transfer_request module to initiate the policy or never added OriginByte
        // rules to the policy.
        orderbook::create_for_external<Foo, SUI>(
            &transfer_policy,
            ctx(&mut scenario),
        );

        transfer::public_share_object(transfer_policy);

        test_scenario::next_tx(&mut scenario, marketplace());
        let transfer_policy = test_scenario::take_shared<TransferPolicy<Foo>>(&mut scenario);

        // When this is the case, anyone can come in a create an orderbook
        orderbook::create_for_external<Foo, SUI>(
            &transfer_policy,
            ctx(&mut scenario),
        );

        test_scenario::return_shared(transfer_policy);
        transfer::public_transfer(policy_cap, creator());
        transfer::public_transfer(publisher, creator());
        test_scenario::end(scenario);
    }

    #[test]
    #[expected_failure(abort_code = orderbook::ENotExternalPolicy)]
    fun fail_create_non_exclusive_orderbook_as_originbyte_collection() {
        let scenario = test_scenario::begin(creator());

        // 1. Create OriginByte TransferPolicy and Orderbook
        let publisher = test_utils::get_publisher(ctx(&mut scenario));
        let (transfer_policy, policy_cap) = transfer_request::init_policy<Foo>(&publisher, ctx(&mut scenario));

        transfer::public_share_object(transfer_policy);

        test_scenario::next_tx(&mut scenario, marketplace());
        let transfer_policy = test_scenario::take_shared<TransferPolicy<Foo>>(&mut scenario);

        // When this is the case, anyone can come in a create an orderbook
        orderbook::create_for_external<Foo, SUI>(
            &transfer_policy,
            ctx(&mut scenario),
        );

        test_scenario::return_shared(transfer_policy);
        transfer::public_transfer(policy_cap, creator());
        transfer::public_transfer(publisher, creator());
        test_scenario::end(scenario);
    }

    #[test]
    fun test_trade_in_ob_kiosk() {
        let scenario = test_scenario::begin(creator());

        // 1. Create Collection, TransferPolicy and Orderbook
        let (collection, mint_cap) = test_utils::init_collection_foo(ctx(&mut scenario));
        let publisher = test_utils::get_publisher(ctx(&mut scenario));
        let (tx_policy, policy_cap) = test_utils::init_transfer_policy(&publisher, ctx(&mut scenario));

        let dw = witness::test_dw<Foo>();
        test_utils::create_orderbook<Foo>(dw, &tx_policy, &mut scenario);

        transfer::public_share_object(collection);
        transfer::public_share_object(tx_policy);

        // 3. Create Buyer Kiosk
        test_scenario::next_tx(&mut scenario, buyer());
        let (buyer_kiosk, _) = ob_kiosk::new(ctx(&mut scenario));

        transfer::public_share_object(buyer_kiosk);

        // 4. Create Seller Kiosk
        test_scenario::next_tx(&mut scenario, seller());
        let (seller_kiosk, _) = ob_kiosk::new(ctx(&mut scenario));

        // 4. Add NFT to Seller Kiosk
        let nft = test_utils::get_foo_nft(ctx(&mut scenario));
        let nft_id = object::id(&nft);
        ob_kiosk::deposit(&mut seller_kiosk, nft, ctx(&mut scenario));

        // 5. Create ask order for NFT
        let book = test_scenario::take_shared<Orderbook<Foo, SUI>>(&mut scenario);
        orderbook::create_ask(
            &mut book,
            &mut seller_kiosk,
            100,
            nft_id,
            ctx(&mut scenario),
        );

        transfer::public_share_object(seller_kiosk);
        test_scenario::next_tx(&mut scenario, buyer());

        let seller_kiosk = test_scenario::take_shared<Kiosk>(&mut scenario);
        let buyer_kiosk = test_scenario::take_shared<Kiosk>(&mut scenario);

        // 6. Create bid for NFT
        let coin = coin::mint_for_testing<SUI>(100, ctx(&mut scenario));

        let trade_opt = orderbook::create_bid(
            &mut book,
            &mut buyer_kiosk,
            100,
            &mut coin,
            ctx(&mut scenario),
        );

        let trade = option::destroy_some(trade_opt);

        test_scenario::next_tx(&mut scenario, seller());
        let tx_policy = test_scenario::take_shared<TransferPolicy<Foo>>(&mut scenario);

        let request = orderbook::finish_trade(
            &mut book,
            orderbook::trade_id(&trade),
            &mut seller_kiosk,
            &mut buyer_kiosk,
            ctx(&mut scenario),
        );

        transfer_request::confirm<Foo, SUI>(request, &tx_policy, ctx(&mut scenario));

        coin::burn_for_testing(coin);
        transfer::public_transfer(publisher, creator());
        transfer::public_transfer(mint_cap, creator());
        transfer::public_transfer(policy_cap, creator());
        test_scenario::return_shared(tx_policy);
        test_scenario::return_shared(seller_kiosk);
        test_scenario::return_shared(buyer_kiosk);
        test_scenario::return_shared(book);
        test_scenario::end(scenario);
    }

    #[test]
    fun test_trade_in_ob_kiosk_full_royalty_enforcement() {
        let scenario = test_scenario::begin(creator());

        // 1. Create Collection and Orderbook
        let (collection, mint_cap) = test_utils::init_collection_foo(ctx(&mut scenario));
        let publisher = test_utils::get_publisher(ctx(&mut scenario));

        // 2. Add Royalty Policy and Allowlist
        let royalty_domain = royalty::from_address(creator(), ctx(&mut scenario));

        royalty_strategy_bps::create_domain_and_add_strategy<Foo>(
            witness::from_witness(test_utils::witness()), &mut collection, royalty_domain, 100, ctx(&mut scenario),
        );

        // Get allowlist. This can be any allowlist created by anyone but we create
        // one here for the purpose of the test
        let (al, al_cap) = test_utils::create_allowlist(&mut scenario);

        allowlist::insert_collection<Foo>(&mut al, &publisher);

        // 3. Create TransferPolocy, add Royalty and Allowlist step in it
        let (tx_policy, policy_cap) = test_utils::init_transfer_policy(&publisher, ctx(&mut scenario));

        transfer_allowlist::enforce(&mut tx_policy, &policy_cap);
        royalty_strategy_bps::enforce(&mut tx_policy, &policy_cap);

        let dw = witness::test_dw<Foo>();
        test_utils::create_orderbook<Foo>(dw, &tx_policy, &mut scenario);

        transfer::public_transfer(al_cap, marketplace());
        transfer::public_share_object(al);
        transfer::public_share_object(collection);
        transfer::public_share_object(tx_policy);

        // 3. Create Buyer Kiosk
        test_scenario::next_tx(&mut scenario, buyer());
        let (buyer_kiosk, _) = ob_kiosk::new(ctx(&mut scenario));

        transfer::public_share_object(buyer_kiosk);

        // 4. Create Seller Kiosk
        test_scenario::next_tx(&mut scenario, seller());
        let (seller_kiosk, _) = ob_kiosk::new(ctx(&mut scenario));

        // 4. Add NFT to Seller Kiosk
        let nft = test_utils::get_foo_nft(ctx(&mut scenario));
        let nft_id = object::id(&nft);
        ob_kiosk::deposit(&mut seller_kiosk, nft, ctx(&mut scenario));

        // 5. Create ask order for NFT
        let book = test_scenario::take_shared<Orderbook<Foo, SUI>>(&mut scenario);
        orderbook::create_ask(
            &mut book,
            &mut seller_kiosk,
            100_000_000,
            nft_id,
            ctx(&mut scenario),
        );

        transfer::public_share_object(seller_kiosk);
        test_scenario::next_tx(&mut scenario, buyer());

        let seller_kiosk = test_scenario::take_shared<Kiosk>(&mut scenario);
        let buyer_kiosk = test_scenario::take_shared<Kiosk>(&mut scenario);

        // 6. Create bid for NFT
        let coin = coin::mint_for_testing<SUI>(100_000_000, ctx(&mut scenario));

        let trade_opt = orderbook::create_bid(
            &mut book,
            &mut buyer_kiosk,
            100_000_000,
            &mut coin,
            ctx(&mut scenario),
        );

        let trade = option::destroy_some(trade_opt);

        test_scenario::next_tx(&mut scenario, seller());
        let tx_policy = test_scenario::take_shared<TransferPolicy<Foo>>(&mut scenario);

        let request = orderbook::finish_trade(
            &mut book,
            orderbook::trade_id(&trade),
            &mut seller_kiosk,
            &mut buyer_kiosk,
            ctx(&mut scenario),
        );

        // 7. Verify action on allowlist
        let al = test_scenario::take_shared<Allowlist>(&mut scenario);
        transfer_allowlist::confirm_transfer(&al, &mut request);

        // 8. Pay royalties
        let royalty_engine = test_scenario::take_shared<BpsRoyaltyStrategy<Foo>>(&mut scenario);
        royalty_strategy_bps::confirm_transfer<Foo, SUI>(&mut royalty_engine, &mut request);

        transfer_request::confirm<Foo, SUI>(request, &tx_policy, ctx(&mut scenario));

        coin::burn_for_testing(coin);
        transfer::public_transfer(publisher, creator());
        transfer::public_transfer(mint_cap, creator());
        transfer::public_transfer(policy_cap, creator());
        test_scenario::return_shared(tx_policy);
        test_scenario::return_shared(seller_kiosk);
        test_scenario::return_shared(buyer_kiosk);
        test_scenario::return_shared(book);
        test_scenario::return_shared(al);
        test_scenario::return_shared(royalty_engine);
        test_scenario::end(scenario);
    }

    #[test]
    fun test_trade_with_sui_policy() {
        let scenario = test_scenario::begin(creator());

        // 1. Create Collection, TransferPolicy and Orderbook
        let (collection, mint_cap) = test_utils::init_collection_foo(ctx(&mut scenario));
        let publisher = test_utils::get_publisher(ctx(&mut scenario));

        let (tx_policy, policy_cap) = transfer_policy::new<Foo>(&publisher, ctx(&mut scenario));
        test_utils::create_external_orderbook<Foo>(&tx_policy, &mut scenario);

        transfer::public_share_object(collection);
        transfer::public_share_object(tx_policy);

        // 3. Create Buyer Kiosk
        test_scenario::next_tx(&mut scenario, buyer());
        let (buyer_kiosk, _) = ob_kiosk::new(ctx(&mut scenario));

        transfer::public_share_object(buyer_kiosk);

        // 4. Create Seller Kiosk
        test_scenario::next_tx(&mut scenario, seller());
        let (seller_kiosk, _) = ob_kiosk::new(ctx(&mut scenario));

        // 4. Add NFT to Seller Kiosk
        let nft = test_utils::get_foo_nft(ctx(&mut scenario));
        let nft_id = object::id(&nft);
        ob_kiosk::deposit(&mut seller_kiosk, nft, ctx(&mut scenario));

        // 5. Create ask order for NFT
        let book = test_scenario::take_shared<Orderbook<Foo, SUI>>(&mut scenario);
        orderbook::create_ask(
            &mut book,
            &mut seller_kiosk,
            100_000_000,
            nft_id,
            ctx(&mut scenario),
        );

        transfer::public_share_object(seller_kiosk);
        test_scenario::next_tx(&mut scenario, buyer());

        let seller_kiosk = test_scenario::take_shared<Kiosk>(&mut scenario);
        let buyer_kiosk = test_scenario::take_shared<Kiosk>(&mut scenario);

        // 6. Create bid for NFT
        let coin = coin::mint_for_testing<SUI>(100_000_000, ctx(&mut scenario));

        let trade_opt = orderbook::create_bid(
            &mut book,
            &mut buyer_kiosk,
            100_000_000,
            &mut coin,
            ctx(&mut scenario),
        );

        let trade = option::destroy_some(trade_opt);

        test_scenario::next_tx(&mut scenario, seller());
        let tx_policy = test_scenario::take_shared<TransferPolicy<Foo>>(&mut scenario);

        let request = orderbook::finish_trade(
            &mut book,
            orderbook::trade_id(&trade),
            &mut seller_kiosk,
            &mut buyer_kiosk,
            ctx(&mut scenario),
        );

        let sui_request = transfer_request::into_sui<Foo>(request, &tx_policy, ctx(&mut scenario));
        transfer_policy::confirm_request<Foo>(&tx_policy, sui_request);

        coin::burn_for_testing(coin);
        transfer::public_transfer(publisher, creator());
        transfer::public_transfer(mint_cap, creator());
        transfer::public_transfer(policy_cap, creator());
        test_scenario::return_shared(tx_policy);
        test_scenario::return_shared(seller_kiosk);
        test_scenario::return_shared(buyer_kiosk);
        test_scenario::return_shared(book);
        test_scenario::end(scenario);
    }

    #[test]
    fun test_trade_from_sui_kiosk() {
        let scenario = test_scenario::begin(creator());

        // 1. Create Collection, TransferPolicy and Orderbook
        let (collection, mint_cap) = test_utils::init_collection_foo(ctx(&mut scenario));
        let publisher = test_utils::get_publisher(ctx(&mut scenario));

        let (tx_policy, policy_cap) = transfer_policy::new<Foo>(&publisher, ctx(&mut scenario));
        test_utils::create_external_orderbook<Foo>(&tx_policy, &mut scenario);

        transfer::public_share_object(collection);
        transfer::public_share_object(tx_policy);

        // 3. Create Buyer Kiosk
        test_scenario::next_tx(&mut scenario, buyer());
        let (buyer_kiosk, buyer_cap) = kiosk::new(ctx(&mut scenario));

        transfer::public_share_object(buyer_kiosk);

        // 4. Create Seller Kiosk
        test_scenario::next_tx(&mut scenario, seller());
        let (seller_kiosk, seller_cap) = kiosk::new(ctx(&mut scenario));

        // 4. Add NFT to Seller Kiosk
        let nft = test_utils::get_foo_nft(ctx(&mut scenario));
        let nft_id = object::id(&nft);
        kiosk::place(&mut seller_kiosk, &seller_cap, nft);

        // 5. Create ask order for NFT
        ob_kiosk::install_extension(&mut seller_kiosk, seller_cap, ctx(&mut scenario));
        ob_kiosk::register_nft<Foo>(&mut seller_kiosk, nft_id, ctx(&mut scenario));

        let book = test_scenario::take_shared<Orderbook<Foo, SUI>>(&mut scenario);
        orderbook::create_ask(
            &mut book,
            &mut seller_kiosk,
            100_000_000,
<<<<<<< HEAD
            typed_id::to_id(nft_id),
=======
            nft_id,
>>>>>>> 101fa85e
            ctx(&mut scenario),
        );

        transfer::public_share_object(seller_kiosk);
        test_scenario::next_tx(&mut scenario, buyer());

        let seller_kiosk = test_scenario::take_shared<Kiosk>(&mut scenario);
        let buyer_kiosk = test_scenario::take_shared<Kiosk>(&mut scenario);

        // 6. Create bid for NFT
        let coin = coin::mint_for_testing<SUI>(100_000_000, ctx(&mut scenario));
        ob_kiosk::install_extension(&mut buyer_kiosk, buyer_cap, ctx(&mut scenario));

        let trade_opt = orderbook::create_bid(
            &mut book,
            &mut buyer_kiosk,
            100_000_000,
            &mut coin,
            ctx(&mut scenario),
        );

        let trade = option::destroy_some(trade_opt);

        test_scenario::next_tx(&mut scenario, seller());
        let tx_policy = test_scenario::take_shared<TransferPolicy<Foo>>(&mut scenario);

        let request = orderbook::finish_trade(
            &mut book,
            orderbook::trade_id(&trade),
            &mut seller_kiosk,
            &mut buyer_kiosk,
            ctx(&mut scenario),
        );

        let sui_request = transfer_request::into_sui<Foo>(request, &tx_policy, ctx(&mut scenario));
        transfer_policy::confirm_request<Foo>(&tx_policy, sui_request);

        // 7. Leave OriginByte
        let seller_token = test_scenario::take_from_address<OwnerToken>(
            &scenario, seller()
        );

        test_scenario::next_tx(&mut scenario, seller());
        ob_kiosk::uninstall_extension(&mut seller_kiosk, seller_token, ctx(&mut scenario));

        coin::burn_for_testing(coin);
        transfer::public_transfer(publisher, buyer());
        transfer::public_transfer(mint_cap, creator());
        transfer::public_transfer(policy_cap, creator());
        test_scenario::return_shared(tx_policy);
        test_scenario::return_shared(seller_kiosk);
        test_scenario::return_shared(buyer_kiosk);
        test_scenario::return_shared(book);
        test_scenario::end(scenario);
    }

    #[test]
    fun test_limit_ask_insert_and_popping_with_market_buy() {
        let scenario = test_scenario::begin(creator());

        // 1. Create Collection, TransferPolicy and Orderbook
        let (collection, mint_cap) = test_utils::init_collection_foo(ctx(&mut scenario));
        let publisher = test_utils::get_publisher(ctx(&mut scenario));
        let (tx_policy, policy_cap) = test_utils::init_transfer_policy(&publisher, ctx(&mut scenario));

        let dw = witness::test_dw<Foo>();
        test_utils::create_orderbook<Foo>(dw, &tx_policy, &mut scenario);

        transfer::public_share_object(collection);
        transfer::public_share_object(tx_policy);

        // 3. Create Buyer Kiosk
        test_scenario::next_tx(&mut scenario, buyer());
        let (buyer_kiosk, _) = ob_kiosk::new(ctx(&mut scenario));

        transfer::public_share_object(buyer_kiosk);

        // 4. Create Seller Kiosk
        test_scenario::next_tx(&mut scenario, seller());
        let (seller_kiosk, _) = ob_kiosk::new(ctx(&mut scenario));
        transfer::public_share_object(seller_kiosk);

        // 5. Create asks order for NFT
        test_scenario::next_tx(&mut scenario, seller());
        let book = test_scenario::take_shared<Orderbook<Foo, SUI>>(&mut scenario);
        let seller_kiosk = test_scenario::take_shared<Kiosk>(&mut scenario);

        let price_levels = crit_bit::size(orderbook::borrow_asks(&book));

        let quantity = 300;
        let i = quantity;
        let price = 1;

        while (i > 0) {
            test_scenario::next_tx(&mut scenario, seller());

            // Create and deposit NFT
            let nft = test_utils::get_foo_nft(ctx(&mut scenario));
            let nft_id = object::id(&nft);
            ob_kiosk::deposit(&mut seller_kiosk, nft, ctx(&mut scenario));

            orderbook::create_ask(
                &mut book,
                &mut seller_kiosk,
                price,
                nft_id,
                ctx(&mut scenario),
            );

            // Assersions
            // 1. NFT is exclusively listed in the Seller Kiosk
            ob_kiosk::assert_exclusively_listed(&mut seller_kiosk, nft_id);

            // 2. New price level gets added with new Ask
            price_levels = price_levels + 1;
            assert!(crit_bit::size(orderbook::borrow_asks(&book)) == price_levels, 0);

            i = i - 1;
            price = price + 1;
        };

        test_scenario::next_tx(&mut scenario, buyer());

        let i = quantity;
        // Buyer gets best price (lowest)
        let price = 1;

        // 6. Create market bids
        let buyer_kiosk = test_scenario::take_shared<Kiosk>(&mut scenario);

        let coin = coin::mint_for_testing<SUI>(1_000_000, ctx(&mut scenario));

        while (i > 0) {
            test_scenario::next_tx(&mut scenario, buyer());

            let trade_info = orderbook::market_buy(
                &mut book,
                &mut buyer_kiosk,
                &mut coin,
                price,
                ctx(&mut scenario),
            );

            assert!(orderbook::trade_price(&trade_info) == price, 0);
            price = price + 1;
            i = i - 1;
        };

        // Assert that orderbook is empty
        assert!(crit_bit::is_empty(orderbook::borrow_bids(&book)), 0);
        assert!(crit_bit::is_empty(orderbook::borrow_asks(&book)), 0);

        coin::burn_for_testing(coin);
        transfer::public_transfer(publisher, creator());
        transfer::public_transfer(mint_cap, creator());
        transfer::public_transfer(policy_cap, creator());
        // test_scenario::return_shared(tx_policy);
        test_scenario::return_shared(seller_kiosk);
        test_scenario::return_shared(buyer_kiosk);
        test_scenario::return_shared(book);
        test_scenario::end(scenario);
    }

    #[test]
    fun test_limit_bid_insert_and_popping_with_market_sell() {
        let scenario = test_scenario::begin(creator());

        // 1. Create Collection, TransferPolicy and Orderbook
        let (collection, mint_cap) = test_utils::init_collection_foo(ctx(&mut scenario));
        let publisher = test_utils::get_publisher(ctx(&mut scenario));
        let (tx_policy, policy_cap) = test_utils::init_transfer_policy(&publisher, ctx(&mut scenario));

        let dw = witness::test_dw<Foo>();
        test_utils::create_orderbook<Foo>(dw, &tx_policy, &mut scenario);

        transfer::public_share_object(collection);
        transfer::public_share_object(tx_policy);

        // 3. Create Buyer Kiosk
        test_scenario::next_tx(&mut scenario, buyer());
        let (buyer_kiosk, _) = ob_kiosk::new(ctx(&mut scenario));

        transfer::public_share_object(buyer_kiosk);

        // 4. Create Seller Kiosk
        test_scenario::next_tx(&mut scenario, seller());
        let (seller_kiosk, _) = ob_kiosk::new(ctx(&mut scenario));
        transfer::public_share_object(seller_kiosk);

        // 5. Create bid order for NFTs
        test_scenario::next_tx(&mut scenario, seller());
        let book = test_scenario::take_shared<Orderbook<Foo, SUI>>(&mut scenario);
        let seller_kiosk = test_scenario::take_shared<Kiosk>(&mut scenario);
        let buyer_kiosk = test_scenario::take_shared<Kiosk>(&mut scenario);

        let initial_funds = 1_000_000;
        let price_levels = crit_bit::size(orderbook::borrow_bids(&book));
        let funds_locked = 0;

        let coin = coin::mint_for_testing<SUI>(initial_funds, ctx(&mut scenario));

        let quantity = 300;
        let i = quantity;
        let price = 1;

        while (i > 0) {
            test_scenario::next_tx(&mut scenario, buyer());

            orderbook::create_bid(
                &mut book,
                &mut buyer_kiosk,
                price,
                &mut coin,
                ctx(&mut scenario),
            );

            // Register funds locked in the Bid
            funds_locked = funds_locked + price;

            // Assersions
            // 1. Funds withdrawn from Wallet
            assert!(coin::value(&coin) == initial_funds - funds_locked, 0);

            // 2. New price level gets added with new Bid
            price_levels = price_levels + 1;
            assert!(crit_bit::size(orderbook::borrow_bids(&book)) == price_levels, 0);

            price = price + 1;
            i = i - 1;
        };

        test_scenario::next_tx(&mut scenario, buyer());

        let i = quantity;
        // Seller gets best price (highest)
        let price = 300;

        // 6. Create market bids

        while (i > 0) {
            test_scenario::next_tx(&mut scenario, seller());

            // Create and deposit NFT
            let nft = test_utils::get_foo_nft(ctx(&mut scenario));
            let nft_id = object::id(&nft);
            ob_kiosk::deposit(&mut seller_kiosk, nft, ctx(&mut scenario));

            let trade_info = orderbook::market_sell(
                &mut book,
                &mut seller_kiosk,
                price,
                nft_id,
                ctx(&mut scenario),
            );

            assert!(orderbook::trade_price(&trade_info) == price, 0);

            i = i - 1;
            price = price - 1;
        };

        // Assert that orderbook is empty
        assert!(crit_bit::is_empty(orderbook::borrow_bids(&book)), 0);
        assert!(crit_bit::is_empty(orderbook::borrow_asks(&book)), 0);

        coin::burn_for_testing(coin);
        transfer::public_transfer(publisher, creator());
        transfer::public_transfer(mint_cap, creator());
        transfer::public_transfer(policy_cap, creator());
        test_scenario::return_shared(seller_kiosk);
        test_scenario::return_shared(buyer_kiosk);
        test_scenario::return_shared(book);
        test_scenario::end(scenario);
    }

    #[test]
    fun test_limit_ask_insert_and_popping_with_limit_buy() {
        let scenario = test_scenario::begin(creator());

        // 1. Create Collection, TransferPolicy and Orderbook
        let (collection, mint_cap) = test_utils::init_collection_foo(ctx(&mut scenario));
        let publisher = test_utils::get_publisher(ctx(&mut scenario));
        let (tx_policy, policy_cap) = test_utils::init_transfer_policy(&publisher, ctx(&mut scenario));

        let dw = witness::test_dw<Foo>();
        test_utils::create_orderbook<Foo>(dw, &tx_policy, &mut scenario);

        transfer::public_share_object(collection);
        transfer::public_share_object(tx_policy);

        // 3. Create Buyer Kiosk
        test_scenario::next_tx(&mut scenario, buyer());
        let (buyer_kiosk, _) = ob_kiosk::new(ctx(&mut scenario));

        transfer::public_share_object(buyer_kiosk);

        // 4. Create Seller Kiosk
        test_scenario::next_tx(&mut scenario, seller());
        let (seller_kiosk, _) = ob_kiosk::new(ctx(&mut scenario));
        transfer::public_share_object(seller_kiosk);

        // 5. Create asks order for NFT
        test_scenario::next_tx(&mut scenario, seller());
        let book = test_scenario::take_shared<Orderbook<Foo, SUI>>(&mut scenario);
        let seller_kiosk = test_scenario::take_shared<Kiosk>(&mut scenario);

        let price_levels = crit_bit::size(orderbook::borrow_asks(&book));

        let quantity = 300;
        let i = quantity;
        let price = 1;

        while (i > 0) {
            test_scenario::next_tx(&mut scenario, seller());

            // Create and deposit NFT
            let nft = test_utils::get_foo_nft(ctx(&mut scenario));
            let nft_id = object::id(&nft);
            ob_kiosk::deposit(&mut seller_kiosk, nft, ctx(&mut scenario));

            orderbook::create_ask(
                &mut book,
                &mut seller_kiosk,
                price,
                nft_id,
                ctx(&mut scenario),
            );

            // Assersions
            // 1. NFT is exclusively listed in the Seller Kiosk
            ob_kiosk::assert_exclusively_listed(&mut seller_kiosk, nft_id);

            // 2. New price level gets added with new Ask
            price_levels = price_levels + 1;
            assert!(crit_bit::size(orderbook::borrow_asks(&book)) == price_levels, 0);

            i = i - 1;
            price = price + 1;
        };

        test_scenario::next_tx(&mut scenario, buyer());

        // Buyer gets best price (lowest)
        let price = 1;
        let i = quantity;

        // 6. Create market bids
        let buyer_kiosk = test_scenario::take_shared<Kiosk>(&mut scenario);

        let initial_funds = 1_000_000;
        let funds_sent = 0;
        let coin = coin::mint_for_testing<SUI>(initial_funds, ctx(&mut scenario));

        while (i > 0) {
            test_scenario::next_tx(&mut scenario, buyer());

            let trade_info_opt = orderbook::create_bid(
                &mut book,
                &mut buyer_kiosk,
                price,
                &mut coin,
                ctx(&mut scenario),
            );

            // Register funds sent
            funds_sent = funds_sent + price;

            // Assersions
            // 1. Funds withdrawn from Wallet
            assert!(coin::value(&coin) == initial_funds - funds_sent, 0);

            // 2. Ask gets popped and price level removed
            price_levels = price_levels - 1;
            assert!(crit_bit::size(orderbook::borrow_asks(&book)) == price_levels, 0);

            // 3. Assert trade match
            let trade_info = option::extract(&mut trade_info_opt);
            option::destroy_none(trade_info_opt);
            assert!(orderbook::trade_price(&trade_info) == price, 0);

            price = price + 1;
            i = i - 1;
        };

        // Assert that orderbook is empty
        assert!(crit_bit::is_empty(orderbook::borrow_bids(&book)), 0);
        assert!(crit_bit::is_empty(orderbook::borrow_asks(&book)), 0);

        coin::burn_for_testing(coin);
        transfer::public_transfer(publisher, creator());
        transfer::public_transfer(mint_cap, creator());
        transfer::public_transfer(policy_cap, creator());
        test_scenario::return_shared(seller_kiosk);
        test_scenario::return_shared(buyer_kiosk);
        test_scenario::return_shared(book);
        test_scenario::end(scenario);
    }

    #[test]
    fun test_limit_bid_and_limit_sell_inserts() {
        let scenario = test_scenario::begin(creator());

        // 1. Create Collection, TransferPolicy and Orderbook
        let (collection, mint_cap) = test_utils::init_collection_foo(ctx(&mut scenario));
        let publisher = test_utils::get_publisher(ctx(&mut scenario));
        let (tx_policy, policy_cap) = test_utils::init_transfer_policy(&publisher, ctx(&mut scenario));

        let dw = witness::test_dw<Foo>();
        test_utils::create_orderbook<Foo>(dw, &tx_policy, &mut scenario);

        transfer::public_share_object(collection);
        transfer::public_share_object(tx_policy);

        // 3. Create Buyer Kiosk
        test_scenario::next_tx(&mut scenario, buyer());
        let (buyer_kiosk, _) = ob_kiosk::new(ctx(&mut scenario));

        transfer::public_share_object(buyer_kiosk);

        // 4. Create Seller Kiosk
        test_scenario::next_tx(&mut scenario, seller());
        let (seller_kiosk, _) = ob_kiosk::new(ctx(&mut scenario));
        transfer::public_share_object(seller_kiosk);

        // 5. Create bid order for NFTs
        test_scenario::next_tx(&mut scenario, seller());
        let book = test_scenario::take_shared<Orderbook<Foo, SUI>>(&mut scenario);
        let seller_kiosk = test_scenario::take_shared<Kiosk>(&mut scenario);
        let buyer_kiosk = test_scenario::take_shared<Kiosk>(&mut scenario);

        let initial_funds = 1_000_000;
        let bid_price_levels = crit_bit::size(orderbook::borrow_bids(&book));
        let funds_locked = 0;

        let coin = coin::mint_for_testing<SUI>(1_000_000, ctx(&mut scenario));

        let quantity = 300;
        let i = quantity;
        let price = 1;

        while (i > 0) {
            test_scenario::next_tx(&mut scenario, buyer());

            orderbook::create_bid(
                &mut book,
                &mut buyer_kiosk,
                price,
                &mut coin,
                ctx(&mut scenario),
            );

            // Register funds locked in the Bid
            funds_locked = funds_locked + price;

            // Assersions
            // 1. Funds withdrawn from Wallet
            assert!(coin::value(&coin) == initial_funds - funds_locked, 0);

            // 2. New price level gets added with new Bid
            bid_price_levels = bid_price_levels + 1;
            assert!(crit_bit::size(orderbook::borrow_bids(&book)) == bid_price_levels, 0);

            price = price + 1;
            i = i - 1;
        };

        test_scenario::next_tx(&mut scenario, buyer());

        // Seller gets best price (highest)
        let ask_price_levels = crit_bit::size(orderbook::borrow_asks(&book));
        let price = 301;
        let i = quantity;

        // 6. Create limit ask

        while (i > 0) {
            test_scenario::next_tx(&mut scenario, seller());

            // Create and deposit NFT
            let nft = test_utils::get_foo_nft(ctx(&mut scenario));
            let nft_id = object::id(&nft);
            ob_kiosk::deposit(&mut seller_kiosk, nft, ctx(&mut scenario));

            orderbook::create_ask(
                &mut book,
                &mut seller_kiosk,
                price,
                nft_id,
                ctx(&mut scenario),
            );

            // Assersions
            // 1. NFT is exclusively listed in the Seller Kiosk
            ob_kiosk::assert_exclusively_listed(&mut seller_kiosk, nft_id);

            // 2. New price level gets added with new Ask
            ask_price_levels = ask_price_levels + 1;
            assert!(crit_bit::size(orderbook::borrow_asks(&book)) == ask_price_levels, 0);

            i = i - 1;
            price = price + 1;
        };

        // Assert orderbook state

        let (max_key_bid, _) = crit_bit::max_leaf(orderbook::borrow_bids(&book));
        let (min_key_bid, _) = crit_bit::min_leaf(orderbook::borrow_bids(&book));
        let (max_key_ask, _) = crit_bit::max_leaf(orderbook::borrow_asks(&book));
        let (min_key_ask, _) = crit_bit::min_leaf(orderbook::borrow_asks(&book));

        assert!(max_key_bid == 300, 0);
        assert!(min_key_bid == 1, 0);
        assert!(max_key_ask == 600, 0);
        assert!(min_key_ask == 301, 0);

        coin::burn_for_testing(coin);
        transfer::public_transfer(publisher, creator());
        transfer::public_transfer(mint_cap, creator());
        transfer::public_transfer(policy_cap, creator());
        test_scenario::return_shared(seller_kiosk);
        test_scenario::return_shared(buyer_kiosk);
        test_scenario::return_shared(book);
        test_scenario::end(scenario);
    }

    #[test]
    fun test_cancel_asks() {
        let scenario = test_scenario::begin(creator());

        // 1. Create Collection, TransferPolicy and Orderbook
        let (collection, mint_cap) = test_utils::init_collection_foo(ctx(&mut scenario));
        let publisher = test_utils::get_publisher(ctx(&mut scenario));
        let (tx_policy, policy_cap) = test_utils::init_transfer_policy(&publisher, ctx(&mut scenario));

        let dw = witness::test_dw<Foo>();
        test_utils::create_orderbook<Foo>(dw, &tx_policy, &mut scenario);

        transfer::public_share_object(collection);
        transfer::public_share_object(tx_policy);

        // 3. Create Buyer Kiosk
        test_scenario::next_tx(&mut scenario, buyer());
        let (buyer_kiosk, _) = ob_kiosk::new(ctx(&mut scenario));

        transfer::public_share_object(buyer_kiosk);

        // 4. Create Seller Kiosk
        test_scenario::next_tx(&mut scenario, seller());
        let (seller_kiosk, _) = ob_kiosk::new(ctx(&mut scenario));
        transfer::public_share_object(seller_kiosk);

        // 5. Create bid order for NFTs
        test_scenario::next_tx(&mut scenario, seller());
        let book = test_scenario::take_shared<Orderbook<Foo, SUI>>(&mut scenario);
        let seller_kiosk = test_scenario::take_shared<Kiosk>(&mut scenario);
        let buyer_kiosk = test_scenario::take_shared<Kiosk>(&mut scenario);

        let coin = coin::mint_for_testing<SUI>(1_000_000, ctx(&mut scenario));

        let quantity = 300;
        let i = quantity;
        let price = 300;

        let nfts = vector::empty();

        while (i > 0) {
            test_scenario::next_tx(&mut scenario, seller());

            // Create and deposit NFT
            let nft = test_utils::get_foo_nft(ctx(&mut scenario));
            let nft_id = object::id(&nft);
            vector::push_back(&mut nfts, nft_id);

            ob_kiosk::deposit(&mut seller_kiosk, nft, ctx(&mut scenario));

            orderbook::create_ask(
                &mut book,
                &mut seller_kiosk,
                price,
                nft_id,
                ctx(&mut scenario),
            );

            i = i - 1;
            price = price - 1;
        };

        // Assert that orderbook state
        let (max_key_ask, _) = crit_bit::max_leaf(orderbook::borrow_asks(&book));
        let (min_key_ask, _) = crit_bit::min_leaf(orderbook::borrow_asks(&book));

        assert!(max_key_ask == 300, 0);
        assert!(min_key_ask == 1, 0);

        let i = quantity;
        let price = 1;

        // 6. Cancel orders
        while (i > 0) {
            test_scenario::next_tx(&mut scenario, seller());
            let nft_id = vector::pop_back(&mut nfts);

            orderbook::cancel_ask(
                &mut book,
                &mut seller_kiosk,
                price,
                nft_id,
                ctx(&mut scenario),
            );

            price = price + 1;
            i = i - 1;
        };

        // Assert that orderbook state
        assert!(crit_bit::is_empty(orderbook::borrow_asks(&book)), 0);

        coin::burn_for_testing(coin);
        transfer::public_transfer(publisher, creator());
        transfer::public_transfer(mint_cap, creator());
        transfer::public_transfer(policy_cap, creator());
        test_scenario::return_shared(seller_kiosk);
        test_scenario::return_shared(buyer_kiosk);
        test_scenario::return_shared(book);
        test_scenario::end(scenario);
    }

    #[test]
    fun test_cancel_bids() {
        let scenario = test_scenario::begin(creator());

        // 1. Create Collection, TransferPolicy and Orderbook
        let (collection, mint_cap) = test_utils::init_collection_foo(ctx(&mut scenario));
        let publisher = test_utils::get_publisher(ctx(&mut scenario));
        let (tx_policy, policy_cap) = test_utils::init_transfer_policy(&publisher, ctx(&mut scenario));

        let dw = witness::test_dw<Foo>();
        test_utils::create_orderbook<Foo>(dw, &tx_policy, &mut scenario);

        transfer::public_share_object(collection);
        transfer::public_share_object(tx_policy);

        // 3. Create Buyer Kiosk
        test_scenario::next_tx(&mut scenario, buyer());
        let (buyer_kiosk, _) = ob_kiosk::new(ctx(&mut scenario));

        transfer::public_share_object(buyer_kiosk);

        // 4. Create Seller Kiosk
        test_scenario::next_tx(&mut scenario, seller());
        let (seller_kiosk, _) = ob_kiosk::new(ctx(&mut scenario));
        transfer::public_share_object(seller_kiosk);

        // 5. Create bid order for NFTs
        test_scenario::next_tx(&mut scenario, seller());
        let book = test_scenario::take_shared<Orderbook<Foo, SUI>>(&mut scenario);
        let seller_kiosk = test_scenario::take_shared<Kiosk>(&mut scenario);
        let buyer_kiosk = test_scenario::take_shared<Kiosk>(&mut scenario);

        let initial_funds = 1_000_000;
        let price_levels = crit_bit::size(orderbook::borrow_bids(&book));
        let funds_locked = 0;

        let coin = coin::mint_for_testing<SUI>(initial_funds, ctx(&mut scenario));

        let quantity = 300;
        let i = quantity;
        let price = 1;

        while (i > 0) {
            test_scenario::next_tx(&mut scenario, buyer());

            orderbook::create_bid(
                &mut book,
                &mut buyer_kiosk,
                price,
                &mut coin,
                ctx(&mut scenario),
            );

            // Register funds locked in the Bid
            funds_locked = funds_locked + price;

            // Assersions
            // 1. Funds withdrawn from Wallet
            assert!(coin::value(&coin) == initial_funds - funds_locked, 0);

            // 2. New price level gets added with new Bid
            price_levels = price_levels + 1;
            assert!(crit_bit::size(orderbook::borrow_bids(&book)) == price_levels, 0);

            price = price + 1;
            i = i - 1;
        };

        // Assert that orderbook state
        let (max_key_bid, _) = crit_bit::max_leaf(orderbook::borrow_bids(&book));
        let (min_key_bid, _) = crit_bit::min_leaf(orderbook::borrow_bids(&book));


        assert!(max_key_bid == 300, 0);
        assert!(min_key_bid == 1, 0);

        let i = quantity;
        let price = 1;

        // 6. Cancel orders
        while (i > 0) {
            test_scenario::next_tx(&mut scenario, buyer());

            orderbook::cancel_bid(
                &mut book,
                price,
                &mut coin,
                ctx(&mut scenario),
            );

            // Register funds unlocked with the Bid cancellation
            funds_locked = funds_locked - price;

            // Assersions
            // 1. Funds withdrawn from Wallet
            assert!(coin::value(&coin) == initial_funds - funds_locked, 0);

            // 2. New price level gets removed with Bid popped
            price_levels = price_levels - 1;
            assert!(crit_bit::size(orderbook::borrow_bids(&book)) == price_levels, 0);

            price = price + 1;
            i = i - 1;
        };

        // Assert that orderbook state
        assert!(crit_bit::is_empty(orderbook::borrow_bids(&book)), 0);

        coin::burn_for_testing(coin);
        transfer::public_transfer(publisher, creator());
        transfer::public_transfer(mint_cap, creator());
        transfer::public_transfer(policy_cap, creator());
        test_scenario::return_shared(seller_kiosk);
        test_scenario::return_shared(buyer_kiosk);
        test_scenario::return_shared(book);
        test_scenario::end(scenario);
    }

    #[test]
    fun test_edit_asks() {
        let scenario = test_scenario::begin(creator());

        // 1. Create Collection, TransferPolicy and Orderbook
        let (collection, mint_cap) = test_utils::init_collection_foo(ctx(&mut scenario));
        let publisher = test_utils::get_publisher(ctx(&mut scenario));
        let (tx_policy, policy_cap) = test_utils::init_transfer_policy(&publisher, ctx(&mut scenario));

        let dw = witness::test_dw<Foo>();
        test_utils::create_orderbook<Foo>(dw, &tx_policy, &mut scenario);

        transfer::public_share_object(collection);
        transfer::public_share_object(tx_policy);

        // 3. Create Buyer Kiosk
        test_scenario::next_tx(&mut scenario, buyer());
        let (buyer_kiosk, _) = ob_kiosk::new(ctx(&mut scenario));

        transfer::public_share_object(buyer_kiosk);

        // 4. Create Seller Kiosk
        test_scenario::next_tx(&mut scenario, seller());
        let (seller_kiosk, _) = ob_kiosk::new(ctx(&mut scenario));
        transfer::public_share_object(seller_kiosk);

        // 5. Create bid order for NFTs
        test_scenario::next_tx(&mut scenario, seller());
        let book = test_scenario::take_shared<Orderbook<Foo, SUI>>(&mut scenario);
        let seller_kiosk = test_scenario::take_shared<Kiosk>(&mut scenario);
        let buyer_kiosk = test_scenario::take_shared<Kiosk>(&mut scenario);

        let coin = coin::mint_for_testing<SUI>(1_000_000, ctx(&mut scenario));

        let quantity = 300;
        let i = quantity;
        let price = 300;

        let nfts = vector::empty();

        while (i > 0) {
            test_scenario::next_tx(&mut scenario, seller());

            // Create and deposit NFT
            let nft = test_utils::get_foo_nft(ctx(&mut scenario));
            let nft_id = object::id(&nft);
            vector::push_back(&mut nfts, nft_id);

            ob_kiosk::deposit(&mut seller_kiosk, nft, ctx(&mut scenario));

            orderbook::create_ask(
                &mut book,
                &mut seller_kiosk,
                price,
                nft_id,
                ctx(&mut scenario),
            );

            i = i - 1;
            price = price - 1;
        };

        // Assert that orderbook state
        let (max_key_ask, _) = crit_bit::max_leaf(orderbook::borrow_asks(&book));
        let (min_key_ask, _) = crit_bit::min_leaf(orderbook::borrow_asks(&book));

        assert!(max_key_ask == 300, 0);
        assert!(min_key_ask == 1, 0);
        assert!(crit_bit::size(orderbook::borrow_asks(&book)) == 300, 0);

        let i = quantity;
        let price = 1;

        // 6. Cancel orders
        while (i > 0) {
            test_scenario::next_tx(&mut scenario, seller());
            let nft_id = vector::pop_back(&mut nfts);

            orderbook::edit_ask(
                &mut book,
                &mut seller_kiosk,
                price,
                nft_id,
                500,
                ctx(&mut scenario),
            );

            price = price + 1;
            i = i - 1;
        };

        // Assert that orderbook state
        // All orders are concentrated into one price level
        assert!(crit_bit::size(orderbook::borrow_asks(&book)) == 1, 0);

        let (max_key_ask, _) = crit_bit::max_leaf(orderbook::borrow_asks(&book));
        let (min_key_ask, _) = crit_bit::min_leaf(orderbook::borrow_asks(&book));

        assert!(max_key_ask == 500, 0);
        assert!(min_key_ask == 500, 0);

        coin::burn_for_testing(coin);
        transfer::public_transfer(publisher, creator());
        transfer::public_transfer(mint_cap, creator());
        transfer::public_transfer(policy_cap, creator());
        test_scenario::return_shared(seller_kiosk);
        test_scenario::return_shared(buyer_kiosk);
        test_scenario::return_shared(book);
        test_scenario::end(scenario);
    }

    #[test]
    fun test_edit_bids() {
        let scenario = test_scenario::begin(creator());

        // 1. Create Collection, TransferPolicy and Orderbook
        let (collection, mint_cap) = test_utils::init_collection_foo(ctx(&mut scenario));
        let publisher = test_utils::get_publisher(ctx(&mut scenario));
        let (tx_policy, policy_cap) = test_utils::init_transfer_policy(&publisher, ctx(&mut scenario));

        let dw = witness::test_dw<Foo>();
        test_utils::create_orderbook<Foo>(dw, &tx_policy, &mut scenario);

        transfer::public_share_object(collection);
        transfer::public_share_object(tx_policy);

        // 3. Create Buyer Kiosk
        test_scenario::next_tx(&mut scenario, buyer());
        let (buyer_kiosk, _) = ob_kiosk::new(ctx(&mut scenario));

        transfer::public_share_object(buyer_kiosk);

        // 4. Create Seller Kiosk
        test_scenario::next_tx(&mut scenario, seller());
        let (seller_kiosk, _) = ob_kiosk::new(ctx(&mut scenario));
        transfer::public_share_object(seller_kiosk);

        // 5. Create bid order for NFTs
        test_scenario::next_tx(&mut scenario, seller());
        let book = test_scenario::take_shared<Orderbook<Foo, SUI>>(&mut scenario);
        let seller_kiosk = test_scenario::take_shared<Kiosk>(&mut scenario);
        let buyer_kiosk = test_scenario::take_shared<Kiosk>(&mut scenario);

        let initial_funds = 1_000_000;
        let price_levels = crit_bit::size(orderbook::borrow_bids(&book));
        let funds_locked = 0;

        let coin = coin::mint_for_testing<SUI>(initial_funds, ctx(&mut scenario));

        let quantity = 300;
        let i = quantity;
        let price = 1;

        while (i > 0) {
            test_scenario::next_tx(&mut scenario, buyer());

            orderbook::create_bid(
                &mut book,
                &mut buyer_kiosk,
                price,
                &mut coin,
                ctx(&mut scenario),
            );

            // Register funds locked in the Bid
            funds_locked = funds_locked + price;

            // Assersions
            // 1. Funds withdrawn from Wallet
            assert!(coin::value(&coin) == initial_funds - funds_locked, 0);

            // 2. New price level gets added with new Bid
            price_levels = price_levels + 1;
            assert!(crit_bit::size(orderbook::borrow_bids(&book)) == price_levels, 0);

            price = price + 1;
            i = i - 1;
        };

        // Assert that orderbook state
        let (max_key_bid, _) = crit_bit::max_leaf(orderbook::borrow_bids(&book));
        let (min_key_bid, _) = crit_bit::min_leaf(orderbook::borrow_bids(&book));

        assert!(max_key_bid == 300, 0);
        assert!(min_key_bid == 1, 0);

        let i = quantity;
        let price = 1;

        // 6. Cancel orders
        while (i > 0) {
            test_scenario::next_tx(&mut scenario, buyer());

            orderbook::edit_bid(
                &mut book,
                &mut buyer_kiosk,
                price,
                500,
                &mut coin,
                ctx(&mut scenario),
            );

            // Register funds locked in the Bid
            funds_locked = funds_locked + (500 - price);

            // Assersions
            // 1. Funds withdrawn from Wallet
            assert!(coin::value(&coin) == initial_funds - funds_locked, 0);

            // 2. Number of Bids however they all get concentrated into the same
            // price level - In the first iteration the length does not really change because
            // we are just swapping one price level for another.
            price_levels = if (i == quantity) {price_levels} else {price_levels - 1};
            assert!(crit_bit::size(orderbook::borrow_bids(&book)) == price_levels, 0);

            price = price + 1;
            i = i - 1;
        };

        // Assert orderbook state
        // All orders are concentrated into one price level
        assert!(crit_bit::size(orderbook::borrow_bids(&book)) == 1, 0);

        let (max_key_bid, _) = crit_bit::max_leaf(orderbook::borrow_bids(&book));
        let (min_key_bid, _) = crit_bit::min_leaf(orderbook::borrow_bids(&book));

        assert!(max_key_bid == 500, 0);
        assert!(min_key_bid == 500, 0);

        coin::burn_for_testing(coin);
        transfer::public_transfer(publisher, creator());
        transfer::public_transfer(mint_cap, creator());
        transfer::public_transfer(policy_cap, creator());
        test_scenario::return_shared(seller_kiosk);
        test_scenario::return_shared(buyer_kiosk);
        test_scenario::return_shared(book);
        test_scenario::end(scenario);
    }
}<|MERGE_RESOLUTION|>--- conflicted
+++ resolved
@@ -22,10 +22,6 @@
     // fun it_fails_if_buyer_safe_eq_seller_safe_with_generic_collection()
     // fun it_fails_if_buyer_safe_eq_seller_safe_with_generic_collection() {
     use ob_permissions::witness;
-<<<<<<< HEAD
-    use originmate::typed_id;
-=======
->>>>>>> 101fa85e
     use ob_utils::crit_bit::{Self};
     use ob_request::transfer_request;
     use ob_kiosk::ob_kiosk::{Self, OwnerToken};
@@ -464,11 +460,7 @@
             &mut book,
             &mut seller_kiosk,
             100_000_000,
-<<<<<<< HEAD
-            typed_id::to_id(nft_id),
-=======
             nft_id,
->>>>>>> 101fa85e
             ctx(&mut scenario),
         );
 
