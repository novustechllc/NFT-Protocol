--- conflicted
+++ resolved
@@ -1,10 +1,6 @@
 [package]
 name = "LaunchpadV2"
-<<<<<<< HEAD
-version = "1.2.0"
-=======
 version = "1.0.0"
->>>>>>> c03dd811
 published-at = "0x10"
 
 [dependencies.Sui]
