//! Module of a generic `Collection` type and a `MintAuthority` type.
//!
//! It acts as a generic interface for NFT Collections and it allows for
//! the creation of arbitrary domain specific implementations.
//!
//! The `MintAuthority` object gives power to the owner to mint objects.
//! There is only one `MintAuthority` per `Collection`.
//! The Mint Authority object contains a `SupplyPolicy` which
//! can be regulated or unregulated.
//! A Collection with unregulated Supply policy is a collection that
//! does not keep track of its current supply objects. This allows for the
//! minting process to be parallelized.
//!
//! A Collection with regulated Supply policy is a collection that
//! keeps track of its current supply objects. This means that whilst the
//! minting can be parallelized on the client side, on the blockchain side
//! nodes will have to lock the `MintAuthority` object in order to mutate
//! it sequentially. Regulated Supply allows for collections to have limited
//! or unlimited supply. The `MintAuthority` owner can modify the
//! `max_supply` a posteriori, as long as the `Supply` is not frozen.
//! After this function call the `Supply` object will not yet be set to
//! frozen, in order to give creators the ability to ammend it prior to
//! the primary sale taking place.
//!
//! TODO: Consider adding a struct object Collection Proof
//! TODO: Verify creator in function to add creator, and function to post verify
//! TODO: Split field `is_mutable` to `is_mutable` and `frozen` such that
//! `is_mutable` refers to the NFTs and `frozen` refers to the collection
module nft_protocol::collection {
    use std::vector;
    use std::string;

    use sui::event;
    use sui::object::{Self, UID, ID};
    use sui::tx_context::{TxContext};
    use sui::transfer;
    use sui::bag::{Self, Bag};

    use nft_protocol::err;
    use nft_protocol::utils;
    use nft_protocol::tags::{Self, Tags};
    use nft_protocol::supply::{Self, Supply};
    use nft_protocol::supply_policy::{Self, SupplyPolicy};
    use nft_protocol::domain::{domain_key, DomainKey};

    /// An NFT `Collection` object with a generic `M`etadata.
    ///
    /// The `Metadata` is a type exported by an upstream contract which is
    /// used to store additional information about the NFT.
    struct Collection<phantom T> has key, store {
        id: UID,
        /// Nft Collection Tags is an enumeration of tags, represented
        /// as strings. An NFT Tag is a string that categorises the domain
        /// in which the NFT operates (i.e. Art, Profile Picture, Gaming, etc.)
        /// This allows wallets and marketplaces to organise NFTs by its
        /// domain specificity.
        tags: Tags,
        /// Determines if the collection and its associated NFTs are
        /// mutable. Once turned `false` it cannot be reversed. Collection
        /// owners however will still be able to push and pop tags to the
        /// `tags` field.
        is_mutable: bool,
        creators: vector<Creator>,
        /// ID of `MintAuthority` object
        mint_authority: ID,
        /// Domain storage equivalent to NFT domains which allows collections
        /// to implement custom metadata.
        //
        // TODO(https://github.com/Origin-Byte/nft-protocol/issues/102): Implement DisplayDomain for NFT and Collection
        domains: Bag,
    }

    /// The `MintAuthority` object gives power to the owner to mint objects.
    /// There is only one `MintAuthority` per `Collection`.
    struct MintAuthority<phantom T> has key, store {
        id: UID,
        collection_id: ID,
        // Defines supply policy which can be regulated or unregulated.
        // A Collection with unregulated Supply policy is a collection that
        // does not keep track of its current supply objects. This allows for the
        // minting process to be parallelized.
        supply_policy: SupplyPolicy,
    }

    /// Creator struct which holds the addresses of the creators of the NFT
    /// Collection, as well their share of the royalties collected.
    struct Creator has store, copy, drop {
        creator_address: address,
        /// The creator needs to sign a transaction in order to be verified.
        /// Otherwise anyone could just spoof the creator's identity
        verified: bool,
        share_of_royalty: u8,
    }

    struct MintEvent has copy, drop {
        collection_id: ID,
    }

    struct BurnEvent has copy, drop {
        collection_id: ID,
    }

    /// Shares `Collection`.
    ///
    /// To be called by the Witness Module deployed by NFT creator.
    public fun share<C>(
        collection: Collection<C>,
    ): ID {
        let collection_id = id(&collection);

        event::emit(
            MintEvent { collection_id }
        );

        transfer::share_object(collection);

        collection_id
    }

    /// Initialises a `MintAuthority` and transfers it to `authority` and
    /// initializes a `Collection` object and returns it. The `MintAuthority`
    /// object gives power to the owner to mint objects. There is only one
    /// `MintAuthority` per `Collection`. The Mint Authority object contains a
    /// `SupplyPolicy` which can be regulated or unregulated.
    ///
    /// A Collection with unregulated Supply policy is a collection that
    /// does not keep track of its current supply objects. This allows for the
    /// minting process to be parallelized.
    ///
    /// To initialise a collection with a unregulated `SupplyPolicy`,
    /// the parameter `max_supply` should be given as `0`.
    ///
    /// A Collection with regulated Supply policy is a collection that
    /// keeps track of its current supply objects. This means that whilst the
    /// minting can be parallelized on the client side, on the blockchain side
    /// nodes will have to lock the `MintAuthority` object in order to mutate
    /// it sequentially. Regulated Supply allows for collections to have limited
    /// or unlimited supply. The `MintAuthority` owner can modify the
    /// `max_supply` a posteriori, as long as the `Supply` is not frozen.
    /// After this function call the `Supply` object will not yet be set to
    /// frozen, in order to give creators the ability to ammend it prior to
    /// the primary sale taking place.
    ///
    /// To initialise a collection with regualred `SupplyPolicy`, the parameter
    /// `max_supply` should be above `0`. To create an unlimited supply the
    /// parameter `max_supply` should be equal to the biggest integer number
    /// that can be stored in a u64, which is `18446744073709551615`.
    public fun create<T>(
        // Defines the maximum supply of the collection. To create an
        // unregulated supply set `max_supply=0`, otherwise any value above
        // zero will make the supply regulated.
        max_supply: u64,
        // TODO: When will we be able to pass vector<String>?
        // https://github.com/MystenLabs/sui/pull/4627
        tags: vector<vector<u8>>,
        is_mutable: bool,
        authority: address,
        ctx: &mut TxContext,
    ): Collection<T> {
        let id = object::new(ctx);

        event::emit(
            MintEvent {
                collection_id: object::uid_to_inner(&id),
            }
        );

        let mint_object_uid = object::new(ctx);
        let mint_object_id = object::uid_to_inner(&mint_object_uid);

        create_mint_authority<T>(
            mint_object_uid,
            object::uid_to_inner(&id),
            max_supply,
            authority,
        );

        Collection {
            id,
            tags: tags::from_vec_string(&mut utils::to_string_vector(&mut tags)),
            is_mutable,
            creators: vector::empty(),
            mint_authority: mint_object_id,
            domains: bag::new(ctx),
        }
    }

    /// Shares the `MintAuthority` object of a given `Collection`. For NFT
    /// collections that require users to be the ones to mint the data, one
    /// requires the `MintAuthority` to be shared, such that they can access the
    /// nft mint functions.
    ///
    /// An example of this could be a Domain Name Service protocol, which
    /// relies on users calling the nft mint function themselses and therefore
    /// minting their domain name.
    public fun share_authority<T, M: store>(
        authority: MintAuthority<T>,
        _collection: &Collection<T>,
    ) {
        transfer::share_object(authority);
    }

    /// Make Collections immutable
    /// WARNING: this is irreversible, use with care
    public entry fun freeze_collection<T>(
        collection: &mut Collection<T>,
    ) {
        // Only modify if collection is mutable
        assert!(
            collection.is_mutable == true,
            err::collection_is_not_mutable()
        );

        collection.is_mutable = false;
    }

    // === Modifier Entry Functions ===

    /// Add a tag to the Collections's `tags`
    /// Contrary to other fields, tags can be always added by
    /// the collection owner, even if the collection is marked
    /// as immutable.
    public entry fun push_tag<T>(
        collection: &mut Collection<T>,
        tag: vector<u8>,
    ) {
        tags::push_tag(
            &mut collection.tags,
            string::utf8(tag),
        );
    }

    /// Removes a tag to the Collections's `tags`
    /// Contrary to other fields, tags can be always removed by
    /// the collection owner, even if the collection is marked
    /// as immutable.
    public entry fun pop_tag<T>(
        collection: &mut Collection<T>,
        tag_index: u64,
    ) {
        tags::pop_tag(
            &mut collection.tags,
            tag_index,
        );
    }

    /// Add a `Creator` to `Collection`
    public entry fun add_creator<T>(
        collection: &mut Collection<T>,
        creator_address: address,
        share_of_royalty: u8,
    ) {
        // Only modify if collection is mutable
        assert!(
            collection.is_mutable == true,
            err::collection_is_not_mutable()
        );

        // TODO: Need to make sure sum of all Creator's `share_of_royalty` is
        // not above 100%
        let creator = Creator {
            creator_address: creator_address,
            verified: true,
            share_of_royalty: share_of_royalty,
        };

        if (
            !contains_address(&collection.creators, creator_address)
        ) {
            vector::push_back(&mut collection.creators, creator);
        }
    }

    /// Remove a `Creator` from `Collection`
    public entry fun remove_creator<T>(
        collection: &mut Collection<T>,
        creator_address: address,
    ) {
        // Only modify if collection is mutable
        assert!(
            collection.is_mutable == true,
            err::collection_is_not_mutable()
        );

        if (!vector::is_empty(&collection.creators)) {
            remove_address(
                &mut collection.creators,
                creator_address,
            )
        }
    }

    /// This function call ceils the supply of the Collection as long
    /// as the Policy is regulated.
    public entry fun ceil_supply<T>(
        mint: &mut MintAuthority<T>,
        value: u64
    ) {
        supply_policy::ceil_supply(
            &mut mint.supply_policy,
            value
        )
    }

    /// Increases the `supply.max` by the `value` amount for
    /// regulated collections. Invokes `supply_policy::increase_max_supply()`
    public entry fun increase_max_supply<T>(
        mint: &mut MintAuthority<T>,
        value: u64,
    ) {
        supply_policy::increase_max_supply(
            &mut mint.supply_policy,
            value,
        );
    }

    /// Decreases the `supply.max` by the `value` amount for
    /// `Limited` collections. This function call fails if one attempts
    /// to decrease the supply cap to a value below the current supply.
    /// Invokes `supply_policy::decrease_max_supply()`
    public entry fun decrease_max_supply<T>(
        mint: &mut MintAuthority<T>,
        value: u64
    ) {
        supply_policy::decrease_max_supply(
            &mut mint.supply_policy,
            value
        )
    }

    // === Domain Functions ===

    public fun has_domain<C, D: store>(nft: &Collection<C>): bool {
        bag::contains_with_type<DomainKey, D>(&nft.domains, domain_key<D>())
    }

    public fun borrow_domain<C, D: store>(nft: &Collection<C>): &D {
        bag::borrow<DomainKey, D>(&nft.domains, domain_key<D>())
    }

    public fun borrow_domain_mut<C, D: store, W: drop>(
        _witness: W,
        nft: &mut Collection<C>,
    ): &mut D {
        utils::assert_same_module_as_witness<W, D>();
        bag::borrow_mut<DomainKey, D>(&mut nft.domains, domain_key<D>())

    }

    public fun add_domain<C, V: store>(
        nft: &mut Collection<C>,
        v: V,
    ) {
        bag::add(&mut nft.domains, domain_key<V>(), v);
    }

    public fun remove_domain<C, W: drop, V: store>(
        _witness: W,
        nft: &mut Collection<C>,
    ): V {
        utils::assert_same_module_as_witness<W, V>();
        bag::remove(&mut nft.domains, domain_key<V>())
    }

    // === Supply Functions ===

    /// Increments current supply for regulated collections.
    public fun increment_supply<T>(
        mint: &mut MintAuthority<T>,
        value: u64
    ) {
        supply_policy::increment_supply(
            &mut mint.supply_policy,
            value
        )
    }

    /// Decrements current supply for regulated collections.
    public fun decrease_supply<T>(
        mint: &mut MintAuthority<T>,
        value: u64
    ) {
        supply_policy::decrement_supply(
            &mut mint.supply_policy,
            value
        )
    }

    /// Returns reference to supply object for regulated collections.
    public fun supply<T>(mint: &mut MintAuthority<T>): &Supply {
        supply_policy::supply(&mint.supply_policy)
    }

    /// Returns max supply for regulated collections.
    public fun supply_max<T>(mint: &MintAuthority<T>): u64 {
        supply::max(
            supply_policy::supply(&mint.supply_policy)
        )
    }

    public fun current_supply<T>(mint: &mut MintAuthority<T>): u64 {
        supply::current(
            supply_policy::supply(&mint.supply_policy)
        )
    }

    // === Getter Functions ===

    /// Get the Collections's `id`
    public fun id<T>(
        collection: &Collection<T>,
    ): ID {
        object::uid_to_inner(&collection.id)
    }

    /// Get the Collections's `id` as reference
    public fun id_ref<T>(
        collection: &Collection<T>,
    ): &ID {
        object::uid_as_inner(&collection.id)
    }

    /// Get the Collections's `tags`
    public fun tags<T>(
        collection: &Collection<T>,
    ): &Tags {
        &collection.tags
    }

    /// Get the Collection's `is_mutable`
    public fun is_mutable<T>(
        collection: &Collection<T>,
    ): bool {
        collection.is_mutable
    }

    /// Get the Collection's `creators`
    public fun creators<T>(
        collection: &Collection<T>,
    ): &vector<Creator> {
        &collection.creators
    }

    /// Get an immutable reference to Collections's `cap`
    public fun supply_policy<T>(
        mint: &MintAuthority<T>,
    ): &SupplyPolicy {
        &mint.supply_policy
    }

    /// Get a mutable reference to Collections's `cap`
    public fun cap_mut<T>(
        mint: &mut MintAuthority<T>,
    ): &mut SupplyPolicy {
        &mut mint.supply_policy
    }

    public fun mint_collection_id<T>(
        mint: &MintAuthority<T>,
    ): ID {
        mint.collection_id
    }


    // === Utility Function ===

    public fun is_creator(
        who: address,
        creators: &vector<Creator>,
    ): bool {
        let i = 0;
        while (i < vector::length(creators)) {
            let creator = vector::borrow(creators, i);
            if (creator.creator_address == who) {
                return true
            };
            i = i + 1;
        };

        false
    }

    // === Private Functions ===

    fun create_mint_authority<T>(
        object_id: UID,
        collection_id: ID,
        max_supply: u64,
        recipient: address,
    ) {
        if (max_supply == 0) {
            let authority: MintAuthority<T> = MintAuthority {
                id: object_id,
                collection_id: collection_id,
                supply_policy: supply_policy::create_unregulated(),
            };

            transfer::transfer(authority, recipient);
        } else {
            let authority: MintAuthority<T> = MintAuthority {
                id: object_id,
                collection_id: collection_id,
                supply_policy: supply_policy::create_regulated(
                    max_supply, false
                ),
            };

            transfer::transfer(authority, recipient);
        }
    }

    fun contains_address(
        v: &vector<Creator>, c_address: address
    ): bool {
        let i = 0;
        let len = vector::length(v);
        while (i < len) {
            let creator = vector::borrow(v, i);
            if (creator.creator_address == c_address) return true;
            i = i +1;
        };
        false
    }

    fun remove_address(
        v: &mut vector<Creator>, c_address: address
    ) {
        let i = 0;
        let len = vector::length(v);
        while (i < len) {
            let creator = vector::borrow(v, i);

            if (creator.creator_address == c_address) {
                vector::remove(v, i);
            }
        }
    }

    // === Test only helpers ===

    #[test_only]
    public fun dummy_collection<T>(
        creator: address,
        scenario: &mut sui::test_scenario::Scenario,
    ): Collection<T> {
        sui::test_scenario::next_tx(scenario, creator);
        share(create<T>(
<<<<<<< HEAD
            b"foo",
=======
>>>>>>> a24aebe5
            1,
            vector::empty(),
            true,
            creator,
            sui::test_scenario::ctx(scenario),
        ));
        sui::test_scenario::next_tx(scenario, creator);
        let col = sui::test_scenario::take_shared(scenario);

        add_creator(&mut col, creator, 0);

        col
    }
}<|MERGE_RESOLUTION|>--- conflicted
+++ resolved
@@ -545,10 +545,6 @@
     ): Collection<T> {
         sui::test_scenario::next_tx(scenario, creator);
         share(create<T>(
-<<<<<<< HEAD
-            b"foo",
-=======
->>>>>>> a24aebe5
             1,
             vector::empty(),
             true,
