/// Orderbook where bids are fungible tokens and asks are NFTs.
/// A bid is a request to buy one NFT from a specific collection.
/// An ask is one NFT with a min price condition.
///
/// One can
/// - create a new orderbook between a given collection and a bid token;
/// - set publicly accessible actions to be witness protected;
/// - open a new bid;
/// - cancel an existing bid they own;
/// - offer an NFT if collection matches OB collection;
/// - cancel an existing NFT offer;
/// - instantly buy a specific NFT;
/// - open bids and asks with a commission on behalf of a user;
/// - trade both native and 3rd party collections.
///
/// # Other resources
/// - https://docs.originbyte.io/origin-byte/about-our-programs/liquidity-layer/orderbook
/// - https://origin-byte.github.io/ob.html
module nft_protocol::orderbook {
    // TODO: protocol toll
    // TODO: eviction of lowest bid/highest ask on OOM
    // TODO: do we allow anyone to create an OB for any collection?
    // TODO: settings to skip royalty settlement (witness protected)

    use nft_protocol::safe::{Self, Safe, TransferCap};
    use nft_protocol::transfer_allowlist::Allowlist;
    use nft_protocol::utils;
    use nft_protocol::trading::{
        AskCommission,
        BidCommission,
        destroy_bid_commission,
        new_ask_commission,
        new_bid_commission,
        settle_funds_with_royalties,
        transfer_bid_commission,
    };

    use originmate::crit_bit_u64::{Self as crit_bit, CB as CBTree};

    use std::ascii::String;
    use std::option::{Self, Option};
    use std::type_name;
    use std::vector;

    use sui::balance::{Self, Balance};
    use sui::coin::{Self, Coin};
    use sui::event;
    use sui::object::{Self, ID, UID};
    use sui::transfer::{public_transfer, share_object, public_share_object};
    use sui::tx_context::{Self, TxContext};

    // === Errors ===

    /// A protected action was called without a witness.
    /// This action can only be called from an implementation in the collection
    /// smart contract.
    const EACTION_NOT_PUBLIC: u64 = 0;

    /// # of nfts and # of requested prices must match
    const EINPUT_LENGTH_MISMATCH: u64 = 1;

    /// Cannot make sell commission higher than listed price
    const ECOMMISSION_TOO_HIGH: u64 = 2;

    /// Must list at least one NFT
    const EEMPTY_INPUT: u64 = 3;

    /// The NFT lives in a safe which also wanted to buy it
    const ECANNOT_TRADE_WITH_SELF: u64 = 4;

    /// User doesn't own this order
    const EORDER_OWNER_MUST_BE_SENDER: u64 = 5;

    /// Expected different safe
    const ESAFE_ID_MISMATCH: u64 = 6;

    /// No order matches the given price level or ownership level
    const EORDER_DOES_NOT_EXIST: u64 = 7;

    // === Structs ===

    /// Witness used to authenticate witness protected endpoints
    struct Witness has drop {}

    /// A critbit order book implementation. Contains two ordered trees:
    /// 1. bids ASC
    /// 2. asks DESC
<<<<<<< HEAD
    struct Orderbook<phantom T, phantom FT> has key {
=======
    struct Orderbook<phantom T: key + store, phantom FT> has key {
>>>>>>> 9cb51b89
        id: UID,
        /// Actions which have a flag set to true can only be called via a
        /// witness protected implementation.
        protected_actions: WitnessProtectedActions,
        /// An ask order stores an NFT to be traded. The price associated with
        /// such an order is saying:
        ///
        /// > for this NFT, I want to receive at least this amount of FT.
        asks: CBTree<vector<Ask>>,
        /// A bid order stores amount of tokens of type "B"(id) to trade. A bid
        /// order is saying:
        ///
        /// > for any NFT in this collection, I will spare this many tokens
        bids: CBTree<vector<Bid<FT>>>,
    }

    /// The contract which creates the orderbook can restrict specific actions
    /// to be only callable with a witness pattern and not via the entry point
    /// function.
    ///
    /// This means contracts can build on top of this orderbook their custom
    /// logic if they desire so, or they can just use the entry point functions
    /// which might be good enough for most use cases.
    ///
    /// # Important
    /// If a method is protected, then clients call instead of the relevant
    /// endpoint in the orderbook a standardized endpoint in the witness-owning
    /// smart contract.
    ///
    /// Another way to think about this from marketplace or wallet POV:
    /// If I see that an action is protected, I can decide to either call
    /// the downstream implementation in the collection smart contract, or just
    /// not enable to perform that specific action at all.
    struct WitnessProtectedActions has store, drop {
        buy_nft: bool,
        cancel_ask: bool,
        cancel_bid: bool,
        create_ask: bool,
        create_bid: bool,
    }

    /// An offer for a single NFT in a collection.
    struct Bid<phantom FT> has store {
        /// How many token are being offered by the order issuer for one NFT.
        offer: Balance<FT>,
        /// The address of the user who created this bid and who will receive an
        /// NFT in exchange for their tokens.
        owner: address,
        /// Points to `Safe` shared object into which to deposit NFT.
        safe: ID,
        /// If the NFT is offered via a marketplace or a wallet, the
        /// facilitator can optionally set how many tokens they want to claim
        /// on top of the offer.
        commission: Option<BidCommission<FT>>,
    }

    /// Object which is associated with a single NFT.
    ///
    /// When [`Ask`] is created, we transfer the ownership of the NFT to this
    /// new object.
    /// When an ask is matched with a bid, we transfer the ownership of the
    /// [`Ask`] object to the bid owner (buyer).
    /// The buyer can then claim the NFT via [`claim_nft`] endpoint.
    struct Ask has store {
        /// How many tokens does the seller want for their NFT in exchange.
        price: u64,
        /// Capability to get an NFT from a safe.
        transfer_cap: TransferCap,
        /// Who owns the NFT.
        owner: address,
        /// If the NFT is offered via a marketplace or a wallet, the
        /// facilitator can optionally set how many tokens they want to claim
        /// from the price of the NFT for themselves as a commission.
        commission: Option<AskCommission>,
    }

    /// `TradeIntermediate` is made a shared object and can be called
    /// permissionlessly.
    struct TradeIntermediate<phantom T, phantom FT> has key {
        id: UID,
        /// in option bcs we want to extract it but cannot destroy shared obj
        /// in Sui yet
        ///
        /// https://github.com/MystenLabs/sui/issues/2083
        transfer_cap: Option<TransferCap>,
        seller: address,
        buyer: address,
        buyer_safe: ID,
        paid: Balance<FT>,
        commission: Option<AskCommission>,
    }

    // === Events ===

    struct OrderbookCreatedEvent has copy, drop {
        orderbook: ID,
        nft_type: String,
        ft_type: String,
    }

    struct AskCreatedEvent has copy, drop {
        nft: ID,
        orderbook: ID,
        owner: address,
        price: u64,
        safe: ID,
        nft_type: String,
        ft_type: String,
    }

    /// When de-listed, not when sold!
    struct AskClosedEvent has copy, drop {
        nft: ID,
        orderbook: ID,
        owner: address,
        price: u64,
        nft_type: String,
        ft_type: String,
    }

    struct BidCreatedEvent has copy, drop {
        orderbook: ID,
        owner: address,
        price: u64,
        safe: ID,
        nft_type: String,
        ft_type: String,
    }

    /// When de-listed, not when bought!
    struct BidClosedEvent has copy, drop {
        orderbook: ID,
        owner: address,
        safe: ID,
        price: u64,
        nft_type: String,
        ft_type: String,
    }

    /// Either an ask is created and immediately matched with a bid, or a bid
    /// is created and immediately matched with an ask.
    /// In both cases [`TradeFilledEvent`] is emitted.
    /// In such case, the property `trade_intermediate` is `Some`.
    ///
    /// If the NFT was bought directly (`buy_nft`), then
    /// the property `trade_intermediate` is `None`.
    struct TradeFilledEvent has copy, drop {
        buyer_safe: ID,
        buyer: address,
        nft: ID,
        orderbook: ID,
        price: u64,
        seller_safe: ID,
        seller: address,
        /// Is `None` if the NFT was bought directly (`buy_nft`)
        ///
        /// Is `Some` if the NFT was bought via `create_bid` or `create_ask`.
        trade_intermediate: Option<ID>,
        nft_type: String,
        ft_type: String,
    }

    // === Create bid ===

    /// How many (`price`) fungible tokens should be taken from sender's wallet
    /// and put into the orderbook with the intention of exchanging them for
    /// 1 NFT.
    ///
    /// If the `price` is higher than the lowest ask requested price, then we
    /// execute a trade straight away.
    /// In such a case, a new shared object [`TradeIntermediate`] is created.
    /// Otherwise we add the bid to the orderbook's state.
    ///
    /// The client provides the Safe into which they wish to receive an NFT.
<<<<<<< HEAD
    public entry fun create_bid<T, FT>(
=======
    public entry fun create_bid<T: key + store, FT>(
>>>>>>> 9cb51b89
        book: &mut Orderbook<T, FT>,
        buyer_safe: &mut Safe,
        price: u64,
        wallet: &mut Coin<FT>,
        ctx: &mut TxContext,
    ) {
        assert!(!book.protected_actions.create_bid, EACTION_NOT_PUBLIC);
        create_bid_<T, FT>(book, buyer_safe, price, option::none(), wallet, ctx)
    }

    /// Same as [`create_bid`] but protected by
    /// [collection witness](https://docs.originbyte.io/origin-byte/about-our-programs/liquidity-layer/orderbook#witness-protected-actions).
<<<<<<< HEAD
    public fun create_bid_protected<W: drop, T, FT>(
=======
    public fun create_bid_protected<W: drop, T: key + store, FT>(
>>>>>>> 9cb51b89
        _witness: W,
        book: &mut Orderbook<T, FT>,
        buyer_safe: &mut Safe,
        price: u64,
        wallet: &mut Coin<FT>,
        ctx: &mut TxContext,
    ) {
        utils::assert_same_module_as_witness<T, W>();
        create_bid_<T, FT>(book, buyer_safe, price, option::none(), wallet, ctx)
    }

    /// Same as [`create_bid`] but creates a new safe for the sender first
<<<<<<< HEAD
    public entry fun create_safe_and_bid<T, FT>(
=======
    public entry fun create_safe_and_bid<T: key + store, FT>(
>>>>>>> 9cb51b89
        book: &mut Orderbook<T, FT>,
        price: u64,
        wallet: &mut Coin<FT>,
        ctx: &mut TxContext,
    ) {
        let (buyer_safe, owner_cap) = safe::new(ctx);
        create_bid<T, FT>(book, &mut buyer_safe, price, wallet, ctx);
<<<<<<< HEAD
        share_object(buyer_safe);
        transfer(owner_cap, tx_context::sender(ctx));
=======
        public_share_object(buyer_safe);
        public_transfer(owner_cap, tx_context::sender(ctx));
>>>>>>> 9cb51b89
    }

    /// Same as [`create_bid`] but with a
    /// [commission](https://docs.originbyte.io/origin-byte/about-our-programs/liquidity-layer/orderbook#commission).
<<<<<<< HEAD
    public entry fun create_bid_with_commission<T, FT>(
=======
    public entry fun create_bid_with_commission<T: key + store, FT>(
>>>>>>> 9cb51b89
        book: &mut Orderbook<T, FT>,
        buyer_safe: &mut Safe,
        price: u64,
        beneficiary: address,
        commission_ft: u64,
        wallet: &mut Coin<FT>,
        ctx: &mut TxContext,
    ) {
        assert!(!book.protected_actions.create_bid, EACTION_NOT_PUBLIC);
        let commission = new_bid_commission(
            beneficiary,
            balance::split(coin::balance_mut(wallet), commission_ft),
        );
        create_bid_<T, FT>(
            book, buyer_safe, price, option::some(commission), wallet, ctx,
        )
    }

    /// Same as [`create_bid_protected`] but with a
    /// [commission](https://docs.originbyte.io/origin-byte/about-our-programs/liquidity-layer/orderbook#commission).
<<<<<<< HEAD
    public fun create_bid_with_commission_protected<W: drop, T, FT>(
=======
    public fun create_bid_with_commission_protected<W: drop, T: key + store, FT>(
>>>>>>> 9cb51b89
        _witness: W,
        book: &mut Orderbook<T, FT>,
        buyer_safe: &mut Safe,
        price: u64,
        beneficiary: address,
        commission_ft: u64,
        wallet: &mut Coin<FT>,
        ctx: &mut TxContext,
    ) {
        utils::assert_same_module_as_witness<T, W>();

        let commission = new_bid_commission(
            beneficiary,
            balance::split(coin::balance_mut(wallet), commission_ft),
        );
        create_bid_<T, FT>(
            book, buyer_safe, price, option::some(commission), wallet, ctx,
        )
    }

    /// Same as [`create_safe_and_bid`] but with a
    /// [commission](https://docs.originbyte.io/origin-byte/about-our-programs/liquidity-layer/orderbook#commission).
<<<<<<< HEAD
    public entry fun create_safe_and_bid_with_commission<T, FT>(
=======
    public entry fun create_safe_and_bid_with_commission<T: key + store, FT>(
>>>>>>> 9cb51b89
        book: &mut Orderbook<T, FT>,
        price: u64,
        beneficiary: address,
        commission_ft: u64,
        wallet: &mut Coin<FT>,
        ctx: &mut TxContext,
    ) {
        let (buyer_safe, owner_cap) = safe::new(ctx);
        create_bid_with_commission(
            book,
            &mut buyer_safe,
            price,
            beneficiary,
            commission_ft,
            wallet,
            ctx,
        );
        public_share_object(buyer_safe);
        public_transfer(owner_cap, tx_context::sender(ctx));
    }

    // === Cancel bid ===

    /// Cancel a bid owned by the sender at given price. If there are two bids
    /// with the same price, the one created later is cancelled.
<<<<<<< HEAD
    public entry fun cancel_bid<T, FT>(
=======
    public entry fun cancel_bid<T: key + store, FT>(
>>>>>>> 9cb51b89
        book: &mut Orderbook<T, FT>,
        bid_price_level: u64,
        wallet: &mut Coin<FT>,
        ctx: &mut TxContext,
    ) {
        assert!(!book.protected_actions.cancel_bid, EACTION_NOT_PUBLIC);
        cancel_bid_(book, bid_price_level, wallet, ctx)
    }

    /// Same as [`cancel_bid`] but protected by
    /// [collection witness](https://docs.originbyte.io/origin-byte/about-our-programs/liquidity-layer/orderbook#witness-protected-actions).
<<<<<<< HEAD
    public fun cancel_bid_protected<W: drop, T, FT>(
=======
    public fun cancel_bid_protected<W: drop, T: key + store, FT>(
>>>>>>> 9cb51b89
        _witness: W,
        book: &mut Orderbook<T, FT>,
        bid_price_level: u64,
        wallet: &mut Coin<FT>,
        ctx: &mut TxContext,
    ) {
        utils::assert_same_module_as_witness<T, W>();
        cancel_bid_(book, bid_price_level, wallet, ctx)
    }

    // === Create ask ===

    /// Offer given NFT to be traded for given (`requested_tokens`) tokens.
    /// If there exists a bid with higher offer than `requested_tokens`, then
    /// trade is immediately executed.
    /// In such a case, a new shared object [`TradeIntermediate`] is created.
    /// Otherwise the transfer cap is stored in the orderbook.
<<<<<<< HEAD
    public entry fun create_ask<T, FT>(
=======
    public entry fun create_ask<T: key + store, FT>(
>>>>>>> 9cb51b89
        book: &mut Orderbook<T, FT>,
        requested_tokens: u64,
        transfer_cap: TransferCap,
        seller_safe: &mut Safe,
        ctx: &mut TxContext,
    ) {
        assert!(!book.protected_actions.create_ask, EACTION_NOT_PUBLIC);
        create_ask_<T, FT>(
            book, requested_tokens, option::none(), transfer_cap, seller_safe, ctx
        )
    }

    /// Creates exclusive transfer cap and then calls [`create_ask`].
<<<<<<< HEAD
    public entry fun list_nft<T, FT>(
=======
    public entry fun list_nft<T: key + store, FT>(
>>>>>>> 9cb51b89
        book: &mut Orderbook<T, FT>,
        requested_tokens: u64,
        nft: ID,
        owner_cap: &safe::OwnerCap,
        seller_safe: &mut Safe,
        ctx: &mut TxContext,
    ) {
        let transfer_cap = safe::create_exclusive_transfer_cap(
            nft,
            owner_cap,
            seller_safe,
            ctx,
        );

        create_ask(book, requested_tokens, transfer_cap, seller_safe, ctx)
    }

    /// Provide list of NFTs and corresponding prices (index # match.)
    ///
    /// The NFTs must be deposited in the seller's safe.
    ///
    /// #### Panics
    /// * If `nfts` and `prices` have different lengths
    /// * If `nfts` is empty
<<<<<<< HEAD
    public entry fun list_multiple_nfts<T, FT>(
=======
    public entry fun list_multiple_nfts<T: key + store, FT>(
>>>>>>> 9cb51b89
        book: &mut Orderbook<T, FT>,
        nfts: vector<ID>,
        prices: vector<u64>,
        owner_cap: &safe::OwnerCap,
        seller_safe: &mut Safe,
        ctx: &mut TxContext,
    ) {
        assert!(
            vector::length(&nfts) == vector::length(&prices),
            EINPUT_LENGTH_MISMATCH,
        );
        assert!(vector::length(&nfts) > 0, EEMPTY_INPUT);

        let i = 0;
        while (i < vector::length(&nfts)) {
            let nft = vector::borrow(&nfts, i);
            let price = vector::borrow(&prices, i);

            list_nft(book, *price, *nft, owner_cap, seller_safe, ctx);

            i = i + 1;
        }
    }

    /// 1. Deposits an NFT to safe
    /// 2. Calls [`list_nft`]
    ///
    /// This endpoint is useful mainly for generic collections, because NFTs
    /// of OB _usually_ live in a safe in the first place.
    public entry fun deposit_and_list_nft<T: key + store, FT>(
        book: &mut Orderbook<T, FT>,
        nft: T,
        requested_tokens: u64,
        owner_cap: &safe::OwnerCap,
        seller_safe: &mut Safe,
        ctx: &mut TxContext,
    ) {
        let nft_id = object::id(&nft);
        safe::deposit_nft_privileged(nft, owner_cap, seller_safe, ctx);
        list_nft(book, requested_tokens, nft_id, owner_cap, seller_safe, ctx)
    }

    /// 1. Creates a new safe for the sender
    /// 2. Calls [`deposit_and_list_nft`]
    public entry fun create_safe_and_deposit_and_list_nft<T: key + store, FT>(
        book: &mut Orderbook<T, FT>,
        nft: T,
        requested_tokens: u64,
        ctx: &mut TxContext,
    ) {
        let seller = tx_context::sender(ctx);
        let (seller_safe, owner_cap) = safe::new(ctx);

        deposit_and_list_nft(
            book,
            nft,
            requested_tokens,
            &owner_cap,
            &mut seller_safe,
            ctx,
        );

        public_transfer(owner_cap, seller);
        public_share_object(seller_safe);
    }

    /// Same as [`create_ask`] but protected by
    /// [collection witness](https://docs.originbyte.io/origin-byte/about-our-programs/liquidity-layer/orderbook#witness-protected-actions).
<<<<<<< HEAD
    public fun create_ask_protected<W: drop, T, FT>(
=======
    public fun create_ask_protected<W: drop, T: key + store, FT>(
>>>>>>> 9cb51b89
        _witness: W,
        book: &mut Orderbook<T, FT>,
        requested_tokens: u64,
        transfer_cap: TransferCap,
        seller_safe: &mut Safe,
        ctx: &mut TxContext,
    ) {
        utils::assert_same_module_as_witness<T, W>();

        create_ask_<T, FT>(
            book, requested_tokens, option::none(), transfer_cap, seller_safe, ctx
        )
    }

    /// Same as [`create_ask`] but with a
    /// [commission](https://docs.originbyte.io/origin-byte/about-our-programs/liquidity-layer/orderbook#commission).
<<<<<<< HEAD
    public entry fun create_ask_with_commission<T, FT>(
=======
    public entry fun create_ask_with_commission<T: key + store, FT>(
>>>>>>> 9cb51b89
        book: &mut Orderbook<T, FT>,
        requested_tokens: u64,
        transfer_cap: TransferCap,
        beneficiary: address,
        commission: u64,
        seller_safe: &mut Safe,
        ctx: &mut TxContext,
    ) {
        assert!(!book.protected_actions.create_ask, EACTION_NOT_PUBLIC);
        assert!(commission < requested_tokens, ECOMMISSION_TOO_HIGH);

        let commission = new_ask_commission(
            beneficiary,
            commission,
        );
        create_ask_<T, FT>(
            book,
            requested_tokens,
            option::some(commission),
            transfer_cap,
            seller_safe,
            ctx,
        )
    }

    /// Same as [`list_nft`] but with a
    /// [commission](https://docs.originbyte.io/origin-byte/about-our-programs/liquidity-layer/orderbook#commission).
<<<<<<< HEAD
    public entry fun list_nft_with_commission<T, FT>(
=======
    public entry fun list_nft_with_commission<T: key + store, FT>(
>>>>>>> 9cb51b89
        book: &mut Orderbook<T, FT>,
        requested_tokens: u64,
        nft: ID,
        owner_cap: &safe::OwnerCap,
        beneficiary: address,
        commission: u64,
        seller_safe: &mut Safe,
        ctx: &mut TxContext,
    ) {
        let transfer_cap = safe::create_exclusive_transfer_cap(
            nft,
            owner_cap,
            seller_safe,
            ctx,
        );

        create_ask_with_commission(
            book,
            requested_tokens,
            transfer_cap,
            beneficiary,
            commission,
            seller_safe,
            ctx,
        )
    }

    /// Same as [`list_multiple_nfts`] but with a
    /// [commission](https://docs.originbyte.io/origin-byte/about-our-programs/liquidity-layer/orderbook#commission).
    ///
    /// The commission is a vector which is associated with the NFTs by index.
    ///
    /// #### Panics
    /// If the commissions length does not match the NFTs length.
<<<<<<< HEAD
    public entry fun list_multiple_nfts_with_commission<T, FT>(
=======
    public entry fun list_multiple_nfts_with_commission<T: key + store, FT>(
>>>>>>> 9cb51b89
        book: &mut Orderbook<T, FT>,
        nfts: vector<ID>,
        prices: vector<u64>,
        beneficiary: address,
        commissions: vector<u64>,
        owner_cap: &safe::OwnerCap,
        seller_safe: &mut Safe,
        ctx: &mut TxContext,
    ) {
        assert!(
            vector::length(&nfts) == vector::length(&prices),
            EINPUT_LENGTH_MISMATCH,
        );
        assert!(
            vector::length(&nfts) == vector::length(&commissions),
            EINPUT_LENGTH_MISMATCH,
        );
        assert!(vector::length(&nfts) > 0, EEMPTY_INPUT);

        let i = 0;
        while (i < vector::length(&nfts)) {
            let nft = vector::borrow(&nfts, i);
            let price = vector::borrow(&prices, i);
            let commission = vector::borrow(&commissions, i);

            list_nft_with_commission(
                book,
                *price,
                *nft,
                owner_cap,
                beneficiary,
                *commission,
                seller_safe,
                ctx,
            );

            i = i + 1;
        }
    }

    /// Same as [`deposit_and_list_nft_with`] but with a
    /// [commission](https://docs.originbyte.io/origin-byte/about-our-programs/liquidity-layer/orderbook#commission).
    public entry fun deposit_and_list_nft_with_commission<T: key + store, FT>(
        book: &mut Orderbook<T, FT>,
        nft: T,
        requested_tokens: u64,
        owner_cap: &safe::OwnerCap,
        beneficiary: address,
        commission: u64,
        seller_safe: &mut Safe,
        ctx: &mut TxContext,
    ) {
        let nft_id = object::id(&nft);
        safe::deposit_nft_privileged(nft, owner_cap, seller_safe, ctx);
        list_nft_with_commission(
            book,
            requested_tokens,
            nft_id,
            owner_cap,
            beneficiary,
            commission,
            seller_safe,
            ctx,
        )
    }

    /// Same as [`create_safe_and_deposit_and_list_nft`] but with a
    /// [commission](https://docs.originbyte.io/origin-byte/about-our-programs/liquidity-layer/orderbook#commission).
    public entry fun create_safe_and_deposit_and_list_nft_with_commission<T: key + store, FT>(
        book: &mut Orderbook<T, FT>,
        nft: T,
        requested_tokens: u64,
        beneficiary: address,
        commission: u64,
        ctx: &mut TxContext,
    ) {
        let seller = tx_context::sender(ctx);
        let (seller_safe, owner_cap) = safe::new(ctx);

        deposit_and_list_nft_with_commission(
            book,
            nft,
            requested_tokens,
            &owner_cap,
            beneficiary,
            commission,
            &mut seller_safe,
            ctx,
        );

        public_transfer(owner_cap, seller);
        public_share_object(seller_safe);
    }

    /// Same as [`create_ask_protected`] but with a
    /// [commission](https://docs.originbyte.io/origin-byte/about-our-programs/liquidity-layer/orderbook#commission).
    ///
    /// #### Panics
    /// The `commission` arg must be less than `requested_tokens`.
<<<<<<< HEAD
    public fun create_ask_with_commission_protected<W: drop, T, FT>(
=======
    public fun create_ask_with_commission_protected<W: drop, T: key + store, FT>(
>>>>>>> 9cb51b89
        _witness: W,
        book: &mut Orderbook<T, FT>,
        requested_tokens: u64,
        transfer_cap: TransferCap,
        beneficiary: address,
        commission: u64,
        seller_safe: &mut Safe,
        ctx: &mut TxContext,
    ) {
        utils::assert_same_module_as_witness<T, W>();
        assert!(commission < requested_tokens, ECOMMISSION_TOO_HIGH);

        let commission = new_ask_commission(
            beneficiary,
            commission,
        );
        create_ask_<T, FT>(
            book,
            requested_tokens,
            option::some(commission),
            transfer_cap,
            seller_safe,
            ctx,
        )
    }

    // === Cancel ask ===

    /// To cancel an offer on a specific NFT, the client provides the price they
    /// listed it for.
    /// The [`TransferCap`] object is transferred back to the tx sender.
    //
    // We could remove the NFT requested price from the argument, but then the
    // search for the ask would be O(n) instead of O(log n).
    //
    // This API might be improved in future as we use a different data
    // structure for the orderbook.
<<<<<<< HEAD
    public entry fun cancel_ask<T, FT>(
=======
    public entry fun cancel_ask<T: key + store, FT>(
>>>>>>> 9cb51b89
        book: &mut Orderbook<T, FT>,
        nft_price_level: u64,
        nft_id: ID,
        ctx: &mut TxContext,
    ) {
        assert!(!book.protected_actions.cancel_ask, EACTION_NOT_PUBLIC);
        let (cap, _) = cancel_ask_(book, nft_price_level, nft_id, ctx);
        public_transfer(cap, tx_context::sender(ctx));
    }

    /// Same as [`cancel_ask`] but protected by
    /// [collection witness](https://docs.originbyte.io/origin-byte/about-our-programs/liquidity-layer/orderbook#witness-protected-actions).
<<<<<<< HEAD
    public fun cancel_ask_protected<W: drop, T, FT>(
=======
    public fun cancel_ask_protected<W: drop, T: key + store, FT>(
>>>>>>> 9cb51b89
        _witness: W,
        book: &mut Orderbook<T, FT>,
        nft_price_level: u64,
        nft_id: ID,
        ctx: &mut TxContext,
    ) {
        utils::assert_same_module_as_witness<T, W>();
        let (cap, _) = cancel_ask_(book, nft_price_level, nft_id, ctx);
        public_transfer(cap, tx_context::sender(ctx));
    }

    /// Same as [`cancel_ask`] but the [`TransferCap`] is burned instead of
    /// transferred back to the tx sender.
<<<<<<< HEAD
    public entry fun cancel_ask_and_discard_transfer_cap<T, FT>(
=======
    public entry fun cancel_ask_and_discard_transfer_cap<T: key + store, FT>(
>>>>>>> 9cb51b89
        book: &mut Orderbook<T, FT>,
        nft_price_level: u64,
        nft_id: ID,
        seller_safe: &mut Safe,
        ctx: &mut TxContext,
    ) {
        assert!(!book.protected_actions.cancel_ask, EACTION_NOT_PUBLIC);
        let (cap, _) = cancel_ask_(book, nft_price_level, nft_id, ctx);
        safe::burn_transfer_cap(cap, seller_safe);
    }

    // === Edit listing ===

    /// Removes the old ask and creates a new one with the same NFT.
    /// Two events are emitted at least:
    /// Firstly, we always emit `AskRemovedEvent` for the old ask.
    /// Then either `AskCreatedEvent` or `TradeFilledEvent`.
    /// Depends on whether the ask is filled immediately or not.
<<<<<<< HEAD
    public entry fun edit_ask<T, FT>(
=======
    public entry fun edit_ask<T: key + store, FT>(
>>>>>>> 9cb51b89
        book: &mut Orderbook<T, FT>,
        old_price: u64,
        nft_id: ID,
        new_price: u64,
        seller_safe: &mut Safe,
        ctx: &mut TxContext,
    ) {
        assert!(!book.protected_actions.cancel_ask, EACTION_NOT_PUBLIC);
        assert!(!book.protected_actions.create_ask, EACTION_NOT_PUBLIC);

        let (cap, commission) = cancel_ask_(book, old_price, nft_id, ctx);
        create_ask_(book, new_price, commission, cap, seller_safe, ctx);
    }

    /// Cancels the old bid and creates a new one with new price.
<<<<<<< HEAD
    public entry fun edit_bid<T, FT>(
=======
    public entry fun edit_bid<T: key + store, FT>(
>>>>>>> 9cb51b89
        book: &mut Orderbook<T, FT>,
        buyer_safe: &mut Safe,
        old_price: u64,
        new_price: u64,
        wallet: &mut Coin<FT>,
        ctx: &mut TxContext,
    ) {
        assert!(!book.protected_actions.cancel_bid, EACTION_NOT_PUBLIC);
        assert!(!book.protected_actions.create_bid, EACTION_NOT_PUBLIC);

        edit_bid_(book, buyer_safe, old_price, new_price, wallet, ctx);
    }

    // === Buy NFT ===

    /// To buy a specific NFT listed in the orderbook, the client provides the
    /// price for which the NFT is listed.
    ///
    /// The NFT is transferred from the seller's Safe to the buyer's Safe.
    ///
    /// In this case, it's important to provide both the price and NFT ID to
    /// avoid actions such as offering an NFT for a really low price and then
    /// quickly changing the price to a higher one.
    ///
    /// The provided [`Coin`] wallet is used to pay for the NFT.
    ///
    /// The whitelist is used to check if the orderbook is authorized to trade
    /// the collection at all.
    ///
    /// This endpoint does not create a new [`TradeIntermediate`], rather
    /// performs he transfer straight away.
    public entry fun buy_nft<T: key + store, FT>(
        book: &mut Orderbook<T, FT>,
        nft_id: ID,
        price: u64,
        wallet: &mut Coin<FT>,
        seller_safe: &mut Safe,
        buyer_safe: &mut Safe,
        allowlist: &Allowlist,
        ctx: &mut TxContext,
    ) {
        assert!(!book.protected_actions.buy_nft, EACTION_NOT_PUBLIC);
        buy_nft_<T, FT>(
            book, nft_id, price, wallet, seller_safe, buyer_safe, allowlist, ctx
        )
    }

    /// 1. Creates a new [`Safe`] for the sender
    /// 2. Buys the NFT into this new safe
    /// 3. Shares the safe and gives the owner cap to sender
    public entry fun create_safe_and_buy_nft<T: key + store, FT>(
        book: &mut Orderbook<T, FT>,
        nft_id: ID,
        price: u64,
        wallet: &mut Coin<FT>,
        seller_safe: &mut Safe,
        allowlist: &Allowlist,
        ctx: &mut TxContext,
    ) {
        let buyer = tx_context::sender(ctx);
        let (buyer_safe, owner_cap) = safe::new(ctx);

        assert!(!book.protected_actions.buy_nft, EACTION_NOT_PUBLIC);
        buy_nft_<T, FT>(
            book, nft_id, price, wallet, seller_safe, &mut buyer_safe, allowlist, ctx
        );

<<<<<<< HEAD
        transfer(owner_cap, buyer);
        share_object(buyer_safe);
=======
        public_transfer(owner_cap, buyer);
        public_share_object(buyer_safe);
>>>>>>> 9cb51b89
    }

    /// Same as [`buy_nft`] but protected by
    /// [collection witness](https://docs.originbyte.io/origin-byte/about-our-programs/liquidity-layer/orderbook#witness-protected-actions).
    public fun buy_nft_protected<W: drop, T: key + store, FT>(
        _witness: W,
        book: &mut Orderbook<T, FT>,
        nft_id: ID,
        price: u64,
        wallet: &mut Coin<FT>,
        seller_safe: &mut Safe,
        buyer_safe: &mut Safe,
        allowlist: &Allowlist,
        ctx: &mut TxContext,
    ) {
        utils::assert_same_module_as_witness<T, W>();

        buy_nft_<T, FT>(
            book, nft_id, price, wallet, seller_safe, buyer_safe, allowlist, ctx
        )
    }

    // === Finish trade ===

    /// When a bid is created and there's an ask with a lower price, then the
    /// trade cannot be resolved immediately.
    ///
    /// That's because we don't know the `Safe` ID up front in OB.
    ///
    /// Therefore, orderbook creates [`TradeIntermediate`] which then has to be
    /// permissionlessly resolved via this endpoint.
    public entry fun finish_trade<T: key + store, FT>(
        trade: &mut TradeIntermediate<T, FT>,
        seller_safe: &mut Safe,
        buyer_safe: &mut Safe,
        allowlist: &Allowlist,
        ctx: &mut TxContext,
    ) {
        finish_trade_<T, FT>(trade, seller_safe, buyer_safe, allowlist, ctx)
    }

    // === Create orderbook ===

    /// `C`ollection kind of NFTs to be traded, and `F`ungible `T`oken to be
    /// quoted for an NFT in such a collection.
    ///
    /// By default, an orderbook has no restriction on actions, ie. all can be
    /// called with public entry functions.
    ///
    /// To implement specific logic in your smart contract, you can toggle the
    /// protection on specific actions. That will make them only accessible via
    /// witness protected methods.
<<<<<<< HEAD
    public fun new<T, FT>(
=======
    public fun new<T: key + store, FT>(
>>>>>>> 9cb51b89
        protected_actions: WitnessProtectedActions,
        ctx: &mut TxContext,
    ): Orderbook<T, FT> {
        let id = object::new(ctx);

        event::emit(OrderbookCreatedEvent {
            orderbook: object::uid_to_inner(&id),
            nft_type: type_name::into_string(type_name::get<T>()),
            ft_type: type_name::into_string(type_name::get<FT>()),
        });

        Orderbook<T, FT> {
            id,
            protected_actions,
            asks: crit_bit::empty(),
            bids: crit_bit::empty(),
        }
    }

    /// Returns a new orderbook without any protection, ie. all endpoints can
    /// be called as entry points.
<<<<<<< HEAD
    public fun new_unprotected<T, FT>(ctx: &mut TxContext): Orderbook<T, FT> {
        new<T, FT>(no_protection(), ctx)
    }

    public fun new_with_protected_actions<T, FT>(
=======
    public fun new_unprotected<T: key + store, FT>(
        ctx: &mut TxContext,
    ): Orderbook<T, FT> {
        new<T, FT>(no_protection(), ctx)
    }

    public fun new_with_protected_actions<T: key + store, FT>(
>>>>>>> 9cb51b89
        protected_actions: WitnessProtectedActions,
        ctx: &mut TxContext,
    ): Orderbook<T, FT> {
        new<T, FT>(protected_actions, ctx)
    }

    /// Creates a new empty orderbook as a shared object.
    ///
    /// All actions can be called as entry points.
    public entry fun create<T: key + store, FT>(ctx: &mut TxContext) {
        let ob = new<T, FT>(no_protection(), ctx);
        share_object(ob);
    }

<<<<<<< HEAD
    public fun share<T, FT>(ob: Orderbook<T, FT>) {
=======
    public fun share<T: key + store, FT>(ob: Orderbook<T, FT>) {
>>>>>>> 9cb51b89
        share_object(ob);
    }

    /// Settings where all endpoints can be called as entry point functions.
    public fun no_protection(): WitnessProtectedActions {
        custom_protection(false, false, false, false, false)
    }

    public fun custom_protection(
        buy_nft: bool,
        cancel_ask: bool,
        cancel_bid: bool,
        create_ask: bool,
        create_bid: bool,
    ): WitnessProtectedActions {
        WitnessProtectedActions {
            buy_nft,
            cancel_ask,
            cancel_bid,
            create_ask,
            create_bid,
        }
    }

    // === Toggling protection ===

<<<<<<< HEAD
    public fun set_protection<W: drop, T, FT>(
=======
    public fun set_protection<W: drop, T: key + store, FT>(
>>>>>>> 9cb51b89
        _witness: W,
        ob: &mut Orderbook<T, FT>,
        protected_actions: WitnessProtectedActions,
    ) {
        utils::assert_same_module_as_witness<T, W>();

        ob.protected_actions = protected_actions;
    }

<<<<<<< HEAD
    public fun toggle_protection_on_buy_nft<W: drop, T, FT>(
=======
    public fun toggle_protection_on_buy_nft<W: drop, T: key + store, FT>(
>>>>>>> 9cb51b89
        _witness: W,
        book: &mut Orderbook<T, FT>,
    ) {
        utils::assert_same_module_as_witness<T, W>();

        book.protected_actions.buy_nft =
            !book.protected_actions.buy_nft;
    }

<<<<<<< HEAD
    public fun toggle_protection_on_cancel_ask<W: drop, T, FT>(
=======
    public fun toggle_protection_on_cancel_ask<W: drop, T: key + store, FT>(
>>>>>>> 9cb51b89
        _witness: W,
        book: &mut Orderbook<T, FT>,
    ) {
        utils::assert_same_module_as_witness<T, W>();

        book.protected_actions.cancel_ask =
            !book.protected_actions.cancel_ask;
    }

<<<<<<< HEAD
    public fun toggle_protection_on_cancel_bid<W: drop, T, FT>(
=======
    public fun toggle_protection_on_cancel_bid<W: drop, T: key + store, FT>(
>>>>>>> 9cb51b89
        _witness: W,
        book: &mut Orderbook<T, FT>,
    ) {
        utils::assert_same_module_as_witness<T, W>();

        book.protected_actions.cancel_bid =
            !book.protected_actions.cancel_bid;
    }

<<<<<<< HEAD
    public fun toggle_protection_on_create_ask<W: drop, T, FT>(
=======
    public fun toggle_protection_on_create_ask<W: drop, T: key + store, FT>(
>>>>>>> 9cb51b89
        _witness: W,
        book: &mut Orderbook<T, FT>,
    ) {
        utils::assert_same_module_as_witness<T, W>();

        book.protected_actions.create_ask =
            !book.protected_actions.create_ask;
    }

<<<<<<< HEAD
    public fun toggle_protection_on_create_bid<W: drop, T, FT>(
=======
    public fun toggle_protection_on_create_bid<W: drop, T: key + store, FT>(
>>>>>>> 9cb51b89
        _witness: W,
        book: &mut Orderbook<T, FT>,
    ) {
        utils::assert_same_module_as_witness<T, W>();

        book.protected_actions.create_bid =
            !book.protected_actions.create_bid;
    }

    // === Getters ===

<<<<<<< HEAD
    public fun borrow_bids<T, FT>(
=======
    public fun borrow_bids<T: key + store, FT>(
>>>>>>> 9cb51b89
        book: &Orderbook<T, FT>,
    ): &CBTree<vector<Bid<FT>>> {
        &book.bids
    }

    public fun bid_offer<FT>(bid: &Bid<FT>): &Balance<FT> {
        &bid.offer
    }

    public fun bid_owner<FT>(bid: &Bid<FT>): address {
        bid.owner
    }

<<<<<<< HEAD
    public fun borrow_asks<T, FT>(
=======
    public fun borrow_asks<T: key + store, FT>(
>>>>>>> 9cb51b89
        book: &Orderbook<T, FT>,
    ): &CBTree<vector<Ask>> {
        &book.asks
    }

    public fun ask_price(ask: &Ask): u64 {
        ask.price
    }

    public fun ask_nft(ask: &Ask): &TransferCap {
        &ask.transfer_cap
    }

    public fun ask_owner(ask: &Ask): address {
        ask.owner
    }

<<<<<<< HEAD
    public fun protected_actions<T, FT>(
=======
    public fun protected_actions<T: key + store, FT>(
>>>>>>> 9cb51b89
        book: &Orderbook<T, FT>,
    ): &WitnessProtectedActions {
        &book.protected_actions
    }

    public fun is_create_ask_protected(
        protected_actions: &WitnessProtectedActions
    ): bool {
        protected_actions.create_ask
    }

    public fun is_create_bid_protected(
        protected_actions: &WitnessProtectedActions
    ): bool {
        protected_actions.create_bid
    }

    public fun is_cancel_ask_protected(
        protected_actions: &WitnessProtectedActions
    ): bool {
        protected_actions.cancel_ask
    }

    public fun is_cancel_bid_protected(
        protected_actions: &WitnessProtectedActions
    ): bool {
        protected_actions.cancel_bid
    }

    public fun is_buy_nft_protected(
        protected_actions: &WitnessProtectedActions
    ): bool {
        protected_actions.buy_nft
    }

    // === Priv fns ===

<<<<<<< HEAD
    fun create_bid_<T, FT>(
=======
    fun create_bid_<T: key + store, FT>(
>>>>>>> 9cb51b89
        book: &mut Orderbook<T, FT>,
        buyer_safe: &mut Safe,
        price: u64,
        bid_commission: Option<BidCommission<FT>>,
        wallet: &mut Coin<FT>,
        ctx: &mut TxContext,
    ) {
        let buyer = tx_context::sender(ctx);
        let buyer_safe_id = object::id(buyer_safe);

        let asks = &mut book.asks;

        // if map empty, then lowest ask price is 0
        let (can_be_filled, lowest_ask_price) = if (crit_bit::is_empty(asks)) {
            (false, 0)
        } else {
            let lowest_ask_price = crit_bit::min_key(asks);

            (lowest_ask_price <= price, lowest_ask_price)
        };

        if (can_be_filled) {
            let price_level = crit_bit::borrow_mut(asks, lowest_ask_price);

            let ask = vector::remove(
                price_level,
                // remove zeroth for FIFO, must exist due to `can_be_filled`
                0,
            );
            if (vector::length(price_level) == 0) {
                // to simplify impl, always delete empty price level
                vector::destroy_empty(crit_bit::pop(asks, lowest_ask_price));
            };

            let Ask {
                price: _,
                owner: seller,
                transfer_cap,
                commission: ask_commission,
            } = ask;
            let nft = safe::transfer_cap_nft(&transfer_cap);
            let seller_safe = safe::transfer_cap_safe(&transfer_cap);
            assert!(
                seller_safe != buyer_safe_id,
                ECANNOT_TRADE_WITH_SELF,
            );

            // see also `finish_trade` entry point
            let trade_intermediate = TradeIntermediate<T, FT> {
                buyer_safe: buyer_safe_id,
                buyer,
                seller,
                commission: ask_commission,
                id: object::new(ctx),
                paid: balance::split(coin::balance_mut(wallet), lowest_ask_price),
                transfer_cap: option::some(transfer_cap),
            };
            let trade_intermediate_id = object::id(&trade_intermediate);
            share_object(trade_intermediate);

            event::emit(TradeFilledEvent {
                orderbook: object::id(book),
                buyer_safe: buyer_safe_id,
                buyer,
                nft,
                price: lowest_ask_price,
                seller_safe,
                seller,
                trade_intermediate: option::some(trade_intermediate_id),
                nft_type: type_name::into_string(type_name::get<T>()),
                ft_type: type_name::into_string(type_name::get<FT>()),
            });

            transfer_bid_commission(&mut bid_commission, ctx);
            option::destroy_none(bid_commission);
        } else {
            event::emit(BidCreatedEvent {
                orderbook: object::id(book),
                owner: buyer,
                price,
                safe: buyer_safe_id,
                nft_type: type_name::into_string(type_name::get<T>()),
                ft_type: type_name::into_string(type_name::get<FT>()),
            });

            // take the amount that the sender wants to create a bid with from their
            // wallet
            let bid_offer = balance::split(coin::balance_mut(wallet), price);

            let order = Bid {
                offer: bid_offer,
                owner: buyer,
                safe: buyer_safe_id,
                commission: bid_commission,
            };

            if (crit_bit::has_key(&book.bids, price)) {
                vector::push_back(
                    crit_bit::borrow_mut(&mut book.bids, price),
                    order
                );
            } else {
                crit_bit::insert(
                    &mut book.bids,
                    price,
                    vector::singleton(order),
                );
            }
        }
    }

<<<<<<< HEAD
    fun cancel_bid_except_commission_<T, FT>(
=======
    fun cancel_bid_except_commission_<T: key + store, FT>(
>>>>>>> 9cb51b89
        book: &mut Orderbook<T, FT>,
        bid_price_level: u64,
        wallet: &mut Coin<FT>,
        ctx: &mut TxContext,
    ): Option<BidCommission<FT>> {
        let sender = tx_context::sender(ctx);

        let bids = &mut book.bids;

        assert!(
            crit_bit::has_key(bids, bid_price_level),
            EORDER_DOES_NOT_EXIST
        );

        let price_level = crit_bit::borrow_mut(bids, bid_price_level);

        let index = 0;
        let bids_count = vector::length(price_level);
        while (bids_count > index) {
            let bid = vector::borrow(price_level, index);
            if (bid.owner == sender) {
                break
            };

            index = index + 1;
        };
        assert!(index < bids_count, EORDER_OWNER_MUST_BE_SENDER);

        let Bid { offer, owner: _owner, commission, safe } =
            vector::remove(price_level, index);

        event::emit(BidClosedEvent {
            owner: sender,
            safe,
            orderbook: object::id(book),
            price: bid_price_level,
            nft_type: type_name::into_string(type_name::get<T>()),
            ft_type: type_name::into_string(type_name::get<FT>()),
        });

        balance::join(
            coin::balance_mut(wallet),
            offer,
        );

        commission
    }

<<<<<<< HEAD
    fun cancel_bid_<T, FT>(
=======
    fun cancel_bid_<T: key + store, FT>(
>>>>>>> 9cb51b89
        book: &mut Orderbook<T, FT>,
        bid_price_level: u64,
        wallet: &mut Coin<FT>,
        ctx: &mut TxContext,
    ) {
        let commission =
            cancel_bid_except_commission_(book, bid_price_level, wallet, ctx);

        if (option::is_some(&commission)) {
            let (cut, _beneficiary) =
                destroy_bid_commission(option::extract(&mut commission));
            balance::join(
                coin::balance_mut(wallet),
                cut,
            );
        };
        option::destroy_none(commission);
    }

<<<<<<< HEAD
    fun edit_bid_<T, FT>(
=======
    fun edit_bid_<T: key + store, FT>(
>>>>>>> 9cb51b89
        book: &mut Orderbook<T, FT>,
        buyer_safe: &mut Safe,
        old_price: u64,
        new_price: u64,
        wallet: &mut Coin<FT>,
        ctx: &mut TxContext,
    ) {
        let commission =
            cancel_bid_except_commission_(book, old_price, wallet, ctx);

        create_bid_(book, buyer_safe, new_price, commission, wallet, ctx);
    }

<<<<<<< HEAD
    fun create_ask_<T, FT>(
=======
    fun create_ask_<T: key + store, FT>(
>>>>>>> 9cb51b89
        book: &mut Orderbook<T, FT>,
        price: u64,
        ask_commission: Option<AskCommission>,
        transfer_cap: TransferCap,
        seller_safe: &mut Safe,
        ctx: &mut TxContext,
    ) {
        safe::assert_transfer_cap_of_safe(&transfer_cap, seller_safe);
        safe::assert_transfer_cap_exclusive(&transfer_cap);

        let seller = tx_context::sender(ctx);
        let seller_safe_id = object::id(seller_safe);

        let bids = &mut book.bids;

        // if map empty, then highest bid ask price is 0
        let (can_be_filled, highest_bid_price) = if (crit_bit::is_empty(bids)) {
            (false, 0)
        } else {
            let highest_bid_price = crit_bit::max_key(bids);

            (highest_bid_price >= price, highest_bid_price)
        };

        if (can_be_filled) {
            let price_level = crit_bit::borrow_mut(bids, highest_bid_price);

            let bid = vector::remove(
                price_level,
                // remove zeroth for FIFO, must exist due to `can_be_filled`
                0,
            );
            if (vector::length(price_level) == 0) {
                // to simplify impl, always delete empty price level
                vector::destroy_empty(crit_bit::pop(bids, highest_bid_price));
            };

            let Bid {
                owner: buyer,
                offer: bid_offer,
                safe: buyer_safe_id,
                commission: bid_commission,
            } = bid;
            assert!(
                buyer_safe_id != seller_safe_id,
                ECANNOT_TRADE_WITH_SELF,
            );
            let paid = balance::value(&bid_offer);

            let nft = safe::transfer_cap_nft(&transfer_cap);

            // we cannot transfer the NFT straight away because we don't know
            // the buyers safe at the point of sending the tx

            // see also `finish_trade` entry point
            let trade_intermediate = TradeIntermediate<T, FT> {
                id: object::new(ctx),
                transfer_cap: option::some(transfer_cap),
                commission: ask_commission,
                seller,
                buyer,
                buyer_safe: buyer_safe_id,
                paid: bid_offer,
            };
            let trade_intermediate_id = object::id(&trade_intermediate);
            share_object(trade_intermediate);

            event::emit(TradeFilledEvent {
                orderbook: object::id(book),
                buyer_safe: buyer_safe_id,
                buyer,
                nft,
                price: paid,
                seller_safe: seller_safe_id,
                seller,
                trade_intermediate: option::some(trade_intermediate_id),
                nft_type: type_name::into_string(type_name::get<T>()),
                ft_type: type_name::into_string(type_name::get<FT>()),
            });

            transfer_bid_commission(&mut bid_commission, ctx);
            option::destroy_none(bid_commission);
        } else {
            event::emit(AskCreatedEvent {
                nft: safe::transfer_cap_nft(&transfer_cap),
                orderbook: object::id(book),
                owner: seller,
                price,
                safe: seller_safe_id,
                nft_type: type_name::into_string(type_name::get<T>()),
                ft_type: type_name::into_string(type_name::get<FT>()),
            });

            let ask = Ask {
                price,
                owner: seller,
                transfer_cap,
                commission: ask_commission,
            };
            // store the Ask object
            if (crit_bit::has_key(&book.asks, price)) {
                vector::push_back(
                    crit_bit::borrow_mut(&mut book.asks, price),
                    ask
                );
            } else {
                crit_bit::insert(
                    &mut book.asks,
                    price,
                    vector::singleton(ask),
                );
            };
        }
    }

<<<<<<< HEAD
    fun cancel_ask_<T, FT>(
=======
    fun cancel_ask_<T: key + store, FT>(
>>>>>>> 9cb51b89
        book: &mut Orderbook<T, FT>,
        nft_price_level: u64,
        nft_id: ID,
        ctx: &mut TxContext,
    ): (TransferCap, Option<AskCommission>) {
        let sender = tx_context::sender(ctx);

        let Ask {
            owner,
            price: _,
            transfer_cap,
            commission,
        } = remove_ask(
            &mut book.asks,
            nft_price_level,
            nft_id,
        );

        event::emit(AskClosedEvent {
            price: nft_price_level,
            orderbook: object::id(book),
            nft: nft_id,
            owner: sender,
            nft_type: type_name::into_string(type_name::get<T>()),
            ft_type: type_name::into_string(type_name::get<FT>()),
        });

        assert!(owner == sender, EORDER_OWNER_MUST_BE_SENDER);

        (transfer_cap, commission)
    }

    fun buy_nft_<T: key + store, FT>(
        book: &mut Orderbook<T, FT>,
        nft_id: ID,
        price: u64,
        wallet: &mut Coin<FT>,
        seller_safe: &mut Safe,
        buyer_safe: &mut Safe,
        allowlist: &Allowlist,
        ctx: &mut TxContext,
    ) {
        let buyer = tx_context::sender(ctx);

        let Ask {
            transfer_cap,
            owner: seller,
            price: _,
            commission: maybe_commission,
        } = remove_ask(
            &mut book.asks,
            price,
            nft_id,
        );

        event::emit(TradeFilledEvent {
            orderbook: object::id(book),
            buyer_safe: object::id(buyer_safe),
            buyer,
            nft: nft_id,
            price,
            seller_safe: object::id(seller_safe),
            seller,
            trade_intermediate: option::none(),
            nft_type: type_name::into_string(type_name::get<T>()),
            ft_type: type_name::into_string(type_name::get<FT>()),
        });

        let bid_offer = balance::split(coin::balance_mut(wallet), price);
        settle_funds_with_royalties<T, FT>(
            &mut bid_offer,
            seller,
            &mut maybe_commission,
            ctx,
        );
        option::destroy_none(maybe_commission);
        balance::destroy_zero(bid_offer);

        safe::transfer_nft_to_safe<T, Witness>(
            transfer_cap,
            Witness {},
            allowlist,
            seller_safe,
            buyer_safe,
            ctx,
        );
    }

    fun finish_trade_<T: key + store, FT>(
        trade: &mut TradeIntermediate<T, FT>,
        seller_safe: &mut Safe,
        buyer_safe: &mut Safe,
        allowlist: &Allowlist,
        ctx: &mut TxContext,
    ) {
        let TradeIntermediate {
            id: _,
            transfer_cap,
            paid,
            seller,
            buyer: _,
            buyer_safe: expected_buyer_safe_id,
            commission: maybe_commission,
        } = trade;

        let transfer_cap = option::extract(transfer_cap);

        safe::assert_transfer_cap_of_safe(&transfer_cap, seller_safe);
        safe::assert_transfer_cap_exclusive(&transfer_cap);
        assert!(
            *expected_buyer_safe_id == object::id(buyer_safe),
            ESAFE_ID_MISMATCH,
        );

        settle_funds_with_royalties<T, FT>(
            paid,
            *seller,
            maybe_commission,
            ctx,
        );

        safe::transfer_nft_to_safe<T, Witness>(
            transfer_cap,
            Witness {},
            allowlist,
            seller_safe,
            buyer_safe,
            ctx,
        );
    }

    /// Finds an ask of a given NFT advertized for the given price. Removes it
    /// from the asks vector preserving order and returns it.
    fun remove_ask(asks: &mut CBTree<vector<Ask>>, price: u64, nft_id: ID): Ask {
        assert!(
            crit_bit::has_key(asks, price),
            EORDER_DOES_NOT_EXIST
        );

        let price_level = crit_bit::borrow_mut(asks, price);

        let index = 0;
        let asks_count = vector::length(price_level);
        while (asks_count > index) {
            let ask = vector::borrow(price_level, index);
            // on the same price level, we search for the specified NFT
            if (nft_id == safe::transfer_cap_nft(&ask.transfer_cap)) {
                break
            };

            index = index + 1;
        };

        assert!(index < asks_count, EORDER_DOES_NOT_EXIST);

        vector::remove(price_level, index)
    }
}<|MERGE_RESOLUTION|>--- conflicted
+++ resolved
@@ -85,11 +85,7 @@
     /// A critbit order book implementation. Contains two ordered trees:
     /// 1. bids ASC
     /// 2. asks DESC
-<<<<<<< HEAD
-    struct Orderbook<phantom T, phantom FT> has key {
-=======
     struct Orderbook<phantom T: key + store, phantom FT> has key {
->>>>>>> 9cb51b89
         id: UID,
         /// Actions which have a flag set to true can only be called via a
         /// witness protected implementation.
@@ -264,11 +260,7 @@
     /// Otherwise we add the bid to the orderbook's state.
     ///
     /// The client provides the Safe into which they wish to receive an NFT.
-<<<<<<< HEAD
-    public entry fun create_bid<T, FT>(
-=======
     public entry fun create_bid<T: key + store, FT>(
->>>>>>> 9cb51b89
         book: &mut Orderbook<T, FT>,
         buyer_safe: &mut Safe,
         price: u64,
@@ -281,11 +273,7 @@
 
     /// Same as [`create_bid`] but protected by
     /// [collection witness](https://docs.originbyte.io/origin-byte/about-our-programs/liquidity-layer/orderbook#witness-protected-actions).
-<<<<<<< HEAD
-    public fun create_bid_protected<W: drop, T, FT>(
-=======
     public fun create_bid_protected<W: drop, T: key + store, FT>(
->>>>>>> 9cb51b89
         _witness: W,
         book: &mut Orderbook<T, FT>,
         buyer_safe: &mut Safe,
@@ -298,11 +286,7 @@
     }
 
     /// Same as [`create_bid`] but creates a new safe for the sender first
-<<<<<<< HEAD
-    public entry fun create_safe_and_bid<T, FT>(
-=======
     public entry fun create_safe_and_bid<T: key + store, FT>(
->>>>>>> 9cb51b89
         book: &mut Orderbook<T, FT>,
         price: u64,
         wallet: &mut Coin<FT>,
@@ -310,22 +294,13 @@
     ) {
         let (buyer_safe, owner_cap) = safe::new(ctx);
         create_bid<T, FT>(book, &mut buyer_safe, price, wallet, ctx);
-<<<<<<< HEAD
-        share_object(buyer_safe);
-        transfer(owner_cap, tx_context::sender(ctx));
-=======
         public_share_object(buyer_safe);
         public_transfer(owner_cap, tx_context::sender(ctx));
->>>>>>> 9cb51b89
     }
 
     /// Same as [`create_bid`] but with a
     /// [commission](https://docs.originbyte.io/origin-byte/about-our-programs/liquidity-layer/orderbook#commission).
-<<<<<<< HEAD
-    public entry fun create_bid_with_commission<T, FT>(
-=======
     public entry fun create_bid_with_commission<T: key + store, FT>(
->>>>>>> 9cb51b89
         book: &mut Orderbook<T, FT>,
         buyer_safe: &mut Safe,
         price: u64,
@@ -346,11 +321,7 @@
 
     /// Same as [`create_bid_protected`] but with a
     /// [commission](https://docs.originbyte.io/origin-byte/about-our-programs/liquidity-layer/orderbook#commission).
-<<<<<<< HEAD
-    public fun create_bid_with_commission_protected<W: drop, T, FT>(
-=======
     public fun create_bid_with_commission_protected<W: drop, T: key + store, FT>(
->>>>>>> 9cb51b89
         _witness: W,
         book: &mut Orderbook<T, FT>,
         buyer_safe: &mut Safe,
@@ -373,11 +344,7 @@
 
     /// Same as [`create_safe_and_bid`] but with a
     /// [commission](https://docs.originbyte.io/origin-byte/about-our-programs/liquidity-layer/orderbook#commission).
-<<<<<<< HEAD
-    public entry fun create_safe_and_bid_with_commission<T, FT>(
-=======
     public entry fun create_safe_and_bid_with_commission<T: key + store, FT>(
->>>>>>> 9cb51b89
         book: &mut Orderbook<T, FT>,
         price: u64,
         beneficiary: address,
@@ -403,11 +370,7 @@
 
     /// Cancel a bid owned by the sender at given price. If there are two bids
     /// with the same price, the one created later is cancelled.
-<<<<<<< HEAD
-    public entry fun cancel_bid<T, FT>(
-=======
     public entry fun cancel_bid<T: key + store, FT>(
->>>>>>> 9cb51b89
         book: &mut Orderbook<T, FT>,
         bid_price_level: u64,
         wallet: &mut Coin<FT>,
@@ -419,11 +382,7 @@
 
     /// Same as [`cancel_bid`] but protected by
     /// [collection witness](https://docs.originbyte.io/origin-byte/about-our-programs/liquidity-layer/orderbook#witness-protected-actions).
-<<<<<<< HEAD
-    public fun cancel_bid_protected<W: drop, T, FT>(
-=======
     public fun cancel_bid_protected<W: drop, T: key + store, FT>(
->>>>>>> 9cb51b89
         _witness: W,
         book: &mut Orderbook<T, FT>,
         bid_price_level: u64,
@@ -441,11 +400,7 @@
     /// trade is immediately executed.
     /// In such a case, a new shared object [`TradeIntermediate`] is created.
     /// Otherwise the transfer cap is stored in the orderbook.
-<<<<<<< HEAD
-    public entry fun create_ask<T, FT>(
-=======
     public entry fun create_ask<T: key + store, FT>(
->>>>>>> 9cb51b89
         book: &mut Orderbook<T, FT>,
         requested_tokens: u64,
         transfer_cap: TransferCap,
@@ -459,11 +414,7 @@
     }
 
     /// Creates exclusive transfer cap and then calls [`create_ask`].
-<<<<<<< HEAD
-    public entry fun list_nft<T, FT>(
-=======
     public entry fun list_nft<T: key + store, FT>(
->>>>>>> 9cb51b89
         book: &mut Orderbook<T, FT>,
         requested_tokens: u64,
         nft: ID,
@@ -488,11 +439,7 @@
     /// #### Panics
     /// * If `nfts` and `prices` have different lengths
     /// * If `nfts` is empty
-<<<<<<< HEAD
-    public entry fun list_multiple_nfts<T, FT>(
-=======
     public entry fun list_multiple_nfts<T: key + store, FT>(
->>>>>>> 9cb51b89
         book: &mut Orderbook<T, FT>,
         nfts: vector<ID>,
         prices: vector<u64>,
@@ -561,11 +508,7 @@
 
     /// Same as [`create_ask`] but protected by
     /// [collection witness](https://docs.originbyte.io/origin-byte/about-our-programs/liquidity-layer/orderbook#witness-protected-actions).
-<<<<<<< HEAD
-    public fun create_ask_protected<W: drop, T, FT>(
-=======
     public fun create_ask_protected<W: drop, T: key + store, FT>(
->>>>>>> 9cb51b89
         _witness: W,
         book: &mut Orderbook<T, FT>,
         requested_tokens: u64,
@@ -582,11 +525,7 @@
 
     /// Same as [`create_ask`] but with a
     /// [commission](https://docs.originbyte.io/origin-byte/about-our-programs/liquidity-layer/orderbook#commission).
-<<<<<<< HEAD
-    public entry fun create_ask_with_commission<T, FT>(
-=======
     public entry fun create_ask_with_commission<T: key + store, FT>(
->>>>>>> 9cb51b89
         book: &mut Orderbook<T, FT>,
         requested_tokens: u64,
         transfer_cap: TransferCap,
@@ -614,11 +553,7 @@
 
     /// Same as [`list_nft`] but with a
     /// [commission](https://docs.originbyte.io/origin-byte/about-our-programs/liquidity-layer/orderbook#commission).
-<<<<<<< HEAD
-    public entry fun list_nft_with_commission<T, FT>(
-=======
     public entry fun list_nft_with_commission<T: key + store, FT>(
->>>>>>> 9cb51b89
         book: &mut Orderbook<T, FT>,
         requested_tokens: u64,
         nft: ID,
@@ -653,11 +588,7 @@
     ///
     /// #### Panics
     /// If the commissions length does not match the NFTs length.
-<<<<<<< HEAD
-    public entry fun list_multiple_nfts_with_commission<T, FT>(
-=======
     public entry fun list_multiple_nfts_with_commission<T: key + store, FT>(
->>>>>>> 9cb51b89
         book: &mut Orderbook<T, FT>,
         nfts: vector<ID>,
         prices: vector<u64>,
@@ -757,11 +688,7 @@
     ///
     /// #### Panics
     /// The `commission` arg must be less than `requested_tokens`.
-<<<<<<< HEAD
-    public fun create_ask_with_commission_protected<W: drop, T, FT>(
-=======
     public fun create_ask_with_commission_protected<W: drop, T: key + store, FT>(
->>>>>>> 9cb51b89
         _witness: W,
         book: &mut Orderbook<T, FT>,
         requested_tokens: u64,
@@ -799,11 +726,7 @@
     //
     // This API might be improved in future as we use a different data
     // structure for the orderbook.
-<<<<<<< HEAD
-    public entry fun cancel_ask<T, FT>(
-=======
     public entry fun cancel_ask<T: key + store, FT>(
->>>>>>> 9cb51b89
         book: &mut Orderbook<T, FT>,
         nft_price_level: u64,
         nft_id: ID,
@@ -816,11 +739,7 @@
 
     /// Same as [`cancel_ask`] but protected by
     /// [collection witness](https://docs.originbyte.io/origin-byte/about-our-programs/liquidity-layer/orderbook#witness-protected-actions).
-<<<<<<< HEAD
-    public fun cancel_ask_protected<W: drop, T, FT>(
-=======
     public fun cancel_ask_protected<W: drop, T: key + store, FT>(
->>>>>>> 9cb51b89
         _witness: W,
         book: &mut Orderbook<T, FT>,
         nft_price_level: u64,
@@ -834,11 +753,7 @@
 
     /// Same as [`cancel_ask`] but the [`TransferCap`] is burned instead of
     /// transferred back to the tx sender.
-<<<<<<< HEAD
-    public entry fun cancel_ask_and_discard_transfer_cap<T, FT>(
-=======
     public entry fun cancel_ask_and_discard_transfer_cap<T: key + store, FT>(
->>>>>>> 9cb51b89
         book: &mut Orderbook<T, FT>,
         nft_price_level: u64,
         nft_id: ID,
@@ -857,11 +772,7 @@
     /// Firstly, we always emit `AskRemovedEvent` for the old ask.
     /// Then either `AskCreatedEvent` or `TradeFilledEvent`.
     /// Depends on whether the ask is filled immediately or not.
-<<<<<<< HEAD
-    public entry fun edit_ask<T, FT>(
-=======
     public entry fun edit_ask<T: key + store, FT>(
->>>>>>> 9cb51b89
         book: &mut Orderbook<T, FT>,
         old_price: u64,
         nft_id: ID,
@@ -877,11 +788,7 @@
     }
 
     /// Cancels the old bid and creates a new one with new price.
-<<<<<<< HEAD
-    public entry fun edit_bid<T, FT>(
-=======
     public entry fun edit_bid<T: key + store, FT>(
->>>>>>> 9cb51b89
         book: &mut Orderbook<T, FT>,
         buyer_safe: &mut Safe,
         old_price: u64,
@@ -949,13 +856,8 @@
             book, nft_id, price, wallet, seller_safe, &mut buyer_safe, allowlist, ctx
         );
 
-<<<<<<< HEAD
-        transfer(owner_cap, buyer);
-        share_object(buyer_safe);
-=======
         public_transfer(owner_cap, buyer);
         public_share_object(buyer_safe);
->>>>>>> 9cb51b89
     }
 
     /// Same as [`buy_nft`] but protected by
@@ -1008,11 +910,7 @@
     /// To implement specific logic in your smart contract, you can toggle the
     /// protection on specific actions. That will make them only accessible via
     /// witness protected methods.
-<<<<<<< HEAD
-    public fun new<T, FT>(
-=======
     public fun new<T: key + store, FT>(
->>>>>>> 9cb51b89
         protected_actions: WitnessProtectedActions,
         ctx: &mut TxContext,
     ): Orderbook<T, FT> {
@@ -1034,13 +932,6 @@
 
     /// Returns a new orderbook without any protection, ie. all endpoints can
     /// be called as entry points.
-<<<<<<< HEAD
-    public fun new_unprotected<T, FT>(ctx: &mut TxContext): Orderbook<T, FT> {
-        new<T, FT>(no_protection(), ctx)
-    }
-
-    public fun new_with_protected_actions<T, FT>(
-=======
     public fun new_unprotected<T: key + store, FT>(
         ctx: &mut TxContext,
     ): Orderbook<T, FT> {
@@ -1048,7 +939,6 @@
     }
 
     public fun new_with_protected_actions<T: key + store, FT>(
->>>>>>> 9cb51b89
         protected_actions: WitnessProtectedActions,
         ctx: &mut TxContext,
     ): Orderbook<T, FT> {
@@ -1063,11 +953,7 @@
         share_object(ob);
     }
 
-<<<<<<< HEAD
-    public fun share<T, FT>(ob: Orderbook<T, FT>) {
-=======
     public fun share<T: key + store, FT>(ob: Orderbook<T, FT>) {
->>>>>>> 9cb51b89
         share_object(ob);
     }
 
@@ -1094,11 +980,7 @@
 
     // === Toggling protection ===
 
-<<<<<<< HEAD
-    public fun set_protection<W: drop, T, FT>(
-=======
     public fun set_protection<W: drop, T: key + store, FT>(
->>>>>>> 9cb51b89
         _witness: W,
         ob: &mut Orderbook<T, FT>,
         protected_actions: WitnessProtectedActions,
@@ -1108,11 +990,7 @@
         ob.protected_actions = protected_actions;
     }
 
-<<<<<<< HEAD
-    public fun toggle_protection_on_buy_nft<W: drop, T, FT>(
-=======
     public fun toggle_protection_on_buy_nft<W: drop, T: key + store, FT>(
->>>>>>> 9cb51b89
         _witness: W,
         book: &mut Orderbook<T, FT>,
     ) {
@@ -1122,11 +1000,7 @@
             !book.protected_actions.buy_nft;
     }
 
-<<<<<<< HEAD
-    public fun toggle_protection_on_cancel_ask<W: drop, T, FT>(
-=======
     public fun toggle_protection_on_cancel_ask<W: drop, T: key + store, FT>(
->>>>>>> 9cb51b89
         _witness: W,
         book: &mut Orderbook<T, FT>,
     ) {
@@ -1136,11 +1010,7 @@
             !book.protected_actions.cancel_ask;
     }
 
-<<<<<<< HEAD
-    public fun toggle_protection_on_cancel_bid<W: drop, T, FT>(
-=======
     public fun toggle_protection_on_cancel_bid<W: drop, T: key + store, FT>(
->>>>>>> 9cb51b89
         _witness: W,
         book: &mut Orderbook<T, FT>,
     ) {
@@ -1150,11 +1020,7 @@
             !book.protected_actions.cancel_bid;
     }
 
-<<<<<<< HEAD
-    public fun toggle_protection_on_create_ask<W: drop, T, FT>(
-=======
     public fun toggle_protection_on_create_ask<W: drop, T: key + store, FT>(
->>>>>>> 9cb51b89
         _witness: W,
         book: &mut Orderbook<T, FT>,
     ) {
@@ -1164,11 +1030,7 @@
             !book.protected_actions.create_ask;
     }
 
-<<<<<<< HEAD
-    public fun toggle_protection_on_create_bid<W: drop, T, FT>(
-=======
     public fun toggle_protection_on_create_bid<W: drop, T: key + store, FT>(
->>>>>>> 9cb51b89
         _witness: W,
         book: &mut Orderbook<T, FT>,
     ) {
@@ -1180,11 +1042,7 @@
 
     // === Getters ===
 
-<<<<<<< HEAD
-    public fun borrow_bids<T, FT>(
-=======
     public fun borrow_bids<T: key + store, FT>(
->>>>>>> 9cb51b89
         book: &Orderbook<T, FT>,
     ): &CBTree<vector<Bid<FT>>> {
         &book.bids
@@ -1198,11 +1056,7 @@
         bid.owner
     }
 
-<<<<<<< HEAD
-    public fun borrow_asks<T, FT>(
-=======
     public fun borrow_asks<T: key + store, FT>(
->>>>>>> 9cb51b89
         book: &Orderbook<T, FT>,
     ): &CBTree<vector<Ask>> {
         &book.asks
@@ -1220,11 +1074,7 @@
         ask.owner
     }
 
-<<<<<<< HEAD
-    public fun protected_actions<T, FT>(
-=======
     public fun protected_actions<T: key + store, FT>(
->>>>>>> 9cb51b89
         book: &Orderbook<T, FT>,
     ): &WitnessProtectedActions {
         &book.protected_actions
@@ -1262,11 +1112,7 @@
 
     // === Priv fns ===
 
-<<<<<<< HEAD
-    fun create_bid_<T, FT>(
-=======
     fun create_bid_<T: key + store, FT>(
->>>>>>> 9cb51b89
         book: &mut Orderbook<T, FT>,
         buyer_safe: &mut Safe,
         price: u64,
@@ -1378,11 +1224,7 @@
         }
     }
 
-<<<<<<< HEAD
-    fun cancel_bid_except_commission_<T, FT>(
-=======
     fun cancel_bid_except_commission_<T: key + store, FT>(
->>>>>>> 9cb51b89
         book: &mut Orderbook<T, FT>,
         bid_price_level: u64,
         wallet: &mut Coin<FT>,
@@ -1431,11 +1273,7 @@
         commission
     }
 
-<<<<<<< HEAD
-    fun cancel_bid_<T, FT>(
-=======
     fun cancel_bid_<T: key + store, FT>(
->>>>>>> 9cb51b89
         book: &mut Orderbook<T, FT>,
         bid_price_level: u64,
         wallet: &mut Coin<FT>,
@@ -1455,11 +1293,7 @@
         option::destroy_none(commission);
     }
 
-<<<<<<< HEAD
-    fun edit_bid_<T, FT>(
-=======
     fun edit_bid_<T: key + store, FT>(
->>>>>>> 9cb51b89
         book: &mut Orderbook<T, FT>,
         buyer_safe: &mut Safe,
         old_price: u64,
@@ -1473,11 +1307,7 @@
         create_bid_(book, buyer_safe, new_price, commission, wallet, ctx);
     }
 
-<<<<<<< HEAD
-    fun create_ask_<T, FT>(
-=======
     fun create_ask_<T: key + store, FT>(
->>>>>>> 9cb51b89
         book: &mut Orderbook<T, FT>,
         price: u64,
         ask_commission: Option<AskCommission>,
@@ -1593,11 +1423,7 @@
         }
     }
 
-<<<<<<< HEAD
-    fun cancel_ask_<T, FT>(
-=======
     fun cancel_ask_<T: key + store, FT>(
->>>>>>> 9cb51b89
         book: &mut Orderbook<T, FT>,
         nft_price_level: u64,
         nft_id: ID,
