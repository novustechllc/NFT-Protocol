--- conflicted
+++ resolved
@@ -29,11 +29,7 @@
     use std::type_name::{Self, TypeName};
 
     use nft_protocol::err;
-<<<<<<< HEAD
-    use nft_protocol::transfer_allowlist::Allowlist;
-=======
     use nft_protocol::transfer_allowlist::{Self, Allowlist};
->>>>>>> 9cb51b89
 
     use sui::event;
     use sui::object::{Self, ID, UID};
@@ -237,11 +233,13 @@
     /// the trading cap revoked.
     public fun withdraw_nft<T: key + store, Auth: drop>(
         transfer_cap: TransferCap,
-<<<<<<< HEAD
-        authority: Auth,
+        _authority: Auth,
         allowlist: &Allowlist,
         safe: &mut UnprotectedSafe,
     ): T {
+        transfer_allowlist::assert_collection<T>(allowlist);
+        transfer_allowlist::assert_authority<Auth>(allowlist);
+
         let nft_id = transfer_cap.nft;
 
         event::emit(
@@ -268,41 +266,6 @@
         } = transfer_cap;
         object::delete(id);
 
-=======
-        _authority: Auth,
-        allowlist: &Allowlist,
-        safe: &mut UnprotectedSafe,
-    ): T {
-        transfer_allowlist::assert_collection<T>(allowlist);
-        transfer_allowlist::assert_authority<Auth>(allowlist);
-
-        let nft_id = transfer_cap.nft;
-
-        event::emit(
-            TransferEvent {
-                safe: object::id(safe),
-                nft: nft_id,
-            }
-        );
-
-        assert_transfer_cap_of_safe(&transfer_cap, safe);
-        assert_nft_of_transfer_cap(&nft_id, &transfer_cap);
-        assert_has_nft(&nft_id, safe);
-
-        let (_, ref) = vec_map::remove(&mut safe.refs, &nft_id);
-        assert_version_match(&ref, &transfer_cap);
-
-        let TransferCap {
-            id,
-            safe: _,
-            nft: _,
-            version: _,
-            is_exclusive: _,
-            object_type: _,
-        } = transfer_cap;
-        object::delete(id);
-
->>>>>>> 9cb51b89
         dof::remove<ID, T>(&mut safe.id, nft_id)
     }
 
@@ -321,11 +284,7 @@
         let nft =
             withdraw_nft<T, Auth>(transfer_cap, authority, allowlist, safe);
 
-<<<<<<< HEAD
-        transfer(nft, recipient);
-=======
         transfer::public_transfer(nft, recipient);
->>>>>>> 9cb51b89
     }
 
     /// Withdraw NFT out of `UnprotectedSafe` and transfer to another
