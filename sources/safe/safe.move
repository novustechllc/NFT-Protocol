--- conflicted
+++ resolved
@@ -283,19 +283,14 @@
         unprotected_safe::assert_not_exclusively_listed(cap)
     }
 
-<<<<<<< HEAD
     public fun assert_transfer_cap_exlusive(cap: &TransferCap) {
-        assert!(cap.is_exclusive, err::nft_not_exlusively_listed());
-    }
-
-    public fun assert_version_match(ref: &NftRef, cap: &TransferCap) {
-        assert!(ref.version == cap.version, err::transfer_cap_expired());
-=======
+        unprotected_safe::assert_transfer_cap_exlusive(cap)
+    }
+
     public fun assert_version_match(
         ref: &unprotected_safe::NftRef, cap: &TransferCap
     ) {
         unprotected_safe::assert_version_match(ref, cap)
->>>>>>> a6ef40f3
     }
 
     public fun assert_can_deposit<T>(safe: &Safe) {
