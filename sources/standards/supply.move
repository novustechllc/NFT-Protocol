--- conflicted
+++ resolved
@@ -15,7 +15,6 @@
 
     use nft_protocol::err;
     use nft_protocol::collection::{Self, Collection};
-<<<<<<< HEAD
     use nft_protocol::mint_cap::{
         Self, MintCap, RegulatedMintCap, UnregulatedMintCap,
     };
@@ -47,37 +46,6 @@
         frozen: bool,
         max: u64,
         current: u64,
-=======
-    use nft_protocol::mint_cap::{Self, MintCap};
-    use nft_protocol::supply::{Self, Supply};
-    use nft_protocol::witness::Witness as DelegatedWitness;
-
-    /// `SupplyDomain` was frozen
-    const ESupplyFrozen: u64 = 1;
-
-    /// `SupplyDomain` provides the source of truth of the total supply and
-    /// delegated mint rights.
-    struct SupplyDomain<phantom T> has store {
-        mint_cap: MintCap<T>,
-        supply: Supply,
-        frozen: bool,
-    }
-
-    /// Creates a `SupplyDomain`
-    ///
-    /// #### Panics
-    ///
-    /// Panics if `MintCap` is regulated as we expect the root `MintCap`
-    /// created at `Collection` initialization to be provided. This will
-    /// be the only `MintCap` with unregulated supply.
-    fun new<T>(
-        mint_cap: MintCap<T>,
-        supply: u64,
-        frozen: bool,
-    ): SupplyDomain<T> {
-        mint_cap::assert_unregulated(&mint_cap);
-        SupplyDomain { mint_cap, supply: supply::new(supply), frozen }
->>>>>>> 9cb51b89
     }
 
     /// Witness used to authenticate witness protected endpoints
@@ -97,7 +65,6 @@
     ///
     /// #### Panics
     ///
-<<<<<<< HEAD
     /// Panics if `object_uid` does not correspond to `object_type.id`,
     /// in other words, it panics if `object_uid` is not of type `T`.
     public fun add_supply<T: key>(
@@ -114,12 +81,6 @@
 
         cw::consume<T, Supply>(consumable, &mut attributes);
         df::add(object_uid, SupplyKey {}, attributes);
-=======
-    /// Panics if `SupplyDomain` is not registered on `Collection`.
-    public fun domain<T>(collection: &Collection<T>): &SupplyDomain<T> {
-        assert_regulated(collection);
-        collection::borrow_domain(collection)
->>>>>>> 9cb51b89
     }
 
 
@@ -133,7 +94,6 @@
     ///
     /// #### Panics
     ///
-<<<<<<< HEAD
     /// Panics if `object_uid` does not correspond to `object_type.id`,
     /// in other words, it panics if `object_uid` is not of type `T`.
     ///
@@ -178,17 +138,6 @@
         // error message
         assert_has_supply(object_uid);
         df::borrow(object_uid, SupplyKey {})
-=======
-    /// Panics if `SupplyDomain` is not registered on `Collection`.
-    fun domain_mut<T>(collection: &mut Collection<T>): &mut SupplyDomain<T> {
-        assert_regulated(collection);
-        collection::borrow_domain_mut(Witness {}, collection)
-    }
-
-    /// Returns whether `Collection` supply is regulated
-    public fun is_regulated<T>(collection: &Collection<T>): bool {
-        collection::has_domain<T, SupplyDomain<T>>(collection)
->>>>>>> 9cb51b89
     }
 
     /// Borrows Mutably the `Supply` field.
@@ -198,7 +147,6 @@
     ///
     /// #### Panics
     ///
-<<<<<<< HEAD
     /// Panics if dynamic field with `SupplyKey` does not exist.
     ///
     /// Panics if `object_uid` does not correspond to `object_type.id`,
@@ -221,20 +169,6 @@
         cw::consume<T, Supply>(consumable, supply);
 
         supply
-=======
-    /// Panics if collection is already regulated.
-    public fun regulate<T, W>(
-        witness: &W,
-        mint_cap: MintCap<T>,
-        collection: &mut Collection<T>,
-        supply: u64,
-        frozen: bool,
-    ) {
-        assert_unregulated(collection);
-        collection::add_domain(
-            witness, collection, new<T>(mint_cap, supply, frozen)
-        );
->>>>>>> 9cb51b89
     }
 
     /// Borrows Mutably the `Supply` field.
@@ -244,7 +178,6 @@
     ///
     /// #### Panics
     ///
-<<<<<<< HEAD
     /// Panics if dynamic field with `SupplyKey` does not exist.
     ///
     /// Panics if `object_uid` does not correspond to `object_type.id`,
@@ -302,21 +235,6 @@
         assert_not_frozen(supply);
 
         supply.max = supply.max + value;
-=======
-    /// Panics if collection is unregulated or supply is non-zero or frozen.
-    public fun deregulate<T>(
-        _witness: DelegatedWitness<T>,
-        collection: &mut Collection<T>,
-    ): MintCap<T> {
-        assert_regulated(collection);
-        let domain: SupplyDomain<T> =
-            collection::remove_domain(Witness {}, collection);
-
-        assert_not_frozen(&domain);
-        let SupplyDomain<T> { mint_cap, supply: _, frozen: _ } = domain;
-
-        mint_cap
->>>>>>> 9cb51b89
     }
 
     /// Decreases maximum supply in `Supply` field in the object of type `T`
@@ -326,7 +244,6 @@
     ///
     /// #### Panics
     ///
-<<<<<<< HEAD
     /// Panics if dynamic field with `AttributesKey` does not exist.
     ///
     /// Panics if `object_uid` does not correspond to `object_type.id`,
@@ -360,15 +277,6 @@
             err::max_supply_cannot_be_below_current_supply()
         );
         supply.max = supply.max - value;
-=======
-    /// Panics if collection is unregulated or supply was already frozen.
-    public fun freeze_supply<T>(
-        _witness: DelegatedWitness<T>,
-        collection: &mut Collection<T>,
-    ) {
-        let domain = domain_mut(collection);
-        domain.frozen = true;
->>>>>>> 9cb51b89
     }
 
     /// Freezes supply in `Supply` field in the object of type `T`
@@ -413,7 +321,6 @@
     ///
     /// #### Panics
     ///
-<<<<<<< HEAD
     /// Panics if dynamic field with `AttributesKey` does not exist.
     ///
     /// Panics if `nft_uid` does not correspond to `nft_type.id`,
@@ -441,19 +348,6 @@
 
         assert_not_frozen(supply);
         supply.max = supply.max + value;
-=======
-    /// Panics if collection is unregulated, supply is not frozen, or if there
-    /// is no excess supply to delegate a supply of `value`.
-    public fun delegate<T>(
-        collection: &mut Collection<T>,
-        quantity: u64,
-        ctx: &mut TxContext,
-    ): MintCap<T> {
-        let domain = domain_mut(collection);
-
-        supply::increment(&mut domain.supply, quantity);
-        mint_cap::delegate(&mut domain.mint_cap, quantity, ctx)
->>>>>>> 9cb51b89
     }
 
     /// Decreases maximum supply in `Supply` field in the object of type `T`
@@ -463,7 +357,6 @@
     ///
     /// #### Panics
     ///
-<<<<<<< HEAD
     /// Panics if dynamic field with `AttributesKey` does not exist.
     ///
     /// Panics if `nft_uid` does not correspond to `nft_type.id`,
@@ -495,18 +388,6 @@
             err::max_supply_cannot_be_below_current_supply()
         );
         supply.max = supply.max - value;
-=======
-    /// Panics if collection is unregulated, supply is not frozen, or if there
-    /// is no excess supply to delegate a supply of `value`.
-    public entry fun delegate_and_transfer<T>(
-        collection: &mut Collection<T>,
-        quantity: u64,
-        receiver: address,
-        ctx: &mut TxContext,
-    ) {
-        let delegated = delegate(collection, quantity, ctx);
-        transfer::public_transfer(delegated, receiver);
->>>>>>> 9cb51b89
     }
 
     /// Freezes supply in `Supply` field in the object of type `T`
@@ -516,7 +397,6 @@
     ///
     /// #### Panics
     ///
-<<<<<<< HEAD
     /// Panics if dynamic field with `AttributesKey` does not exist.
     ///
     /// Panics if `object_uid` does not correspond to `object_type.id`,
@@ -590,17 +470,6 @@
     public fun freeze_supply___(supply: &mut Supply) {
         assert_not_frozen(supply);
         supply.frozen = true;
-=======
-    /// Panics if collection is unregulated.
-    public entry fun merge_delegated<T>(
-        collection: &mut Collection<T>,
-        delegated: MintCap<T>,
-    ) {
-        let domain = domain_mut(collection);
-
-        supply::decrement(&mut domain.supply, mint_cap::supply(&delegated));
-        mint_cap::merge(&mut domain.mint_cap, delegated);
->>>>>>> 9cb51b89
     }
 
     // TODO: Is the name not duplicated?
@@ -611,23 +480,10 @@
     ///
     /// #### Panics
     ///
-<<<<<<< HEAD
     /// Panics if supply is frozen.
     public fun increase_supply_ceil__(supply: &mut Supply, value: u64) {
         assert_not_frozen(supply);
         supply.max = supply.max + value;
-=======
-    /// Panics if collection is unregulated or supply is frozen.
-    public entry fun increase_max_supply<T>(
-        collection: &mut Collection<T>,
-        _mint_cap: &MintCap<T>,
-        value: u64,
-    ) {
-        let domain = domain_mut(collection);
-        assert_not_frozen(domain);
-
-        supply::increase_maximum(&mut domain.supply, value)
->>>>>>> 9cb51b89
     }
 
     // TODO: Is the name not duplicated?
@@ -635,7 +491,6 @@
     ///
     /// #### Panics
     ///
-<<<<<<< HEAD
     /// Panics if supply is frozen or if new maximum supply is smaller than
     /// current supply.
     public fun decrease_supply_ceil__(supply: &mut Supply, value: u64) {
@@ -688,19 +543,6 @@
         increment(&mut new_supply, split_current);
 
         new_supply
-=======
-    /// Panics if collection is unregulated, supply is frozen, or if new
-    /// maximum supply is smaller than current supply.
-    public entry fun decrease_max_supply<T>(
-        collection: &mut Collection<T>,
-        _mint_cap: &MintCap<T>,
-        value: u64
-    ) {
-        let domain = domain_mut(collection);
-        assert_not_frozen(domain);
-
-        supply::decrease_maximum(&mut domain.supply, value)
->>>>>>> 9cb51b89
     }
 
     /// Returns maximum supply
@@ -744,23 +586,12 @@
         assert!(!supply.frozen, err::supply_frozen())
     }
 
-<<<<<<< HEAD
     public fun assert_has_supply(object_uid: &UID) {
         assert!(has_supply(object_uid), EUNDEFINED_SUPPLY_FIELD);
     }
 
     public fun assert_has_not_supply(object_uid: &UID) {
         assert!(!has_supply(object_uid), ESUPPLY_FIELD_ALREADY_EXISTS);
-=======
-    /// Assert that the `Collection` supply is regulated
-    public fun assert_regulated<T>(collection: &Collection<T>) {
-        assert!(is_regulated(collection), err::supply_not_regulated());
-    }
-
-    /// Assert that the `Collection` supply is not regulated
-    public fun assert_unregulated<T>(collection: &Collection<T>) {
-        assert!(!is_regulated(collection), err::supply_regulated());
->>>>>>> 9cb51b89
     }
 
     /// Assert that `SupplyDomain` is frozen
