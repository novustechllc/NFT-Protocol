module nft_protocol::metadata_bag {
    use sui::object::{Self, UID, ID};
    use sui::tx_context::TxContext;
    use sui::object_table::{Self, ObjectTable};

    use nft_protocol::nft::Nft;
    use nft_protocol::collection::{Self, Collection};
<<<<<<< HEAD
    use nft_protocol::mint_cap::{
        MintCap, RegulatedMintCap, UnregulatedMintCap,
    };
=======
    use nft_protocol::mint_cap::MintCap;
>>>>>>> 9cb51b89
    use nft_protocol::metadata::{Self, Metadata};
    use nft_protocol::loose_mint_cap::LooseMintCap;

    /// `MetadataBagDomain` not registered on `Collection`
    ///
    /// Call `metadata_bag::init_metadata_bag` on the `Collection`.
    const EUNDEFINED_METADATA_IN_BAG: u64 = 1;

    /// `Metadata` with the given is was not registered on `MetadataBagDomain`
    ///
    /// Call `metadata_bag::add_metadata` to add an `Metadata` to
    /// `MetadataBagDomain`.
    const EUNDEFINED_ARCHETYPE: u64 = 2;

    struct Witness has drop {}

    /// `MetadataBagDomain` object
    struct MetadataBagDomain<T: key + store> has key, store {
        id: UID,
        table: ObjectTable<ID, Metadata<T>>,
    }

    /// Create a `MetadataBagDomain` object
<<<<<<< HEAD
    public fun new_metadata_bag<T: key + store>(
        ctx: &mut TxContext,
    ): MetadataBagDomain<T> {
=======
    public fun new_metadata_bag<C>(
        ctx: &mut TxContext,
    ): MetadataBagDomain<C> {
>>>>>>> 9cb51b89
        MetadataBagDomain {
            id: object::new(ctx),
            table: object_table::new(ctx),
        }
    }

    /// Create a `MetadataBagDomain` object and register on `Collection`
    public fun init_metadata_bag<T: key + store, W>(
        witness: &W,
<<<<<<< HEAD
        collection: &mut Collection<T>,
=======
        collection: &mut Collection<Nft<C>>,
>>>>>>> 9cb51b89
        ctx: &mut TxContext,
    ) {
        let metadata_bag = new_metadata_bag<T>(ctx);
        collection::add_domain(witness, collection, metadata_bag);
    }

    /// Returns whether `Metadata` with `ID` is registered on `MetadataBagDomain`
    public fun contains_metadata<T: key + store>(
        metadata_bag: &MetadataBagDomain<T>,
        metadata_id: ID,
    ): bool {
        object_table::contains(&metadata_bag.table, metadata_id)
    }

    /// Borrows `Metadata` from `MetadataBagDomain`
    ///
    /// #### Panics
    ///
    /// Panics if `Metadata` does not exist on `MetadataBagDomain`.
    public fun borrow_metadata<T: key + store>(
        metadata_bag: &MetadataBagDomain<T>,
        metadata_id: ID,
    ): &Metadata<T> {
        assert_metadata(metadata_bag, metadata_id);
        object_table::borrow(&metadata_bag.table, metadata_id)
    }

    /// Mutably borrows `Metadata` from `MetadataBagDomain`
    ///
    /// #### Panics
    ///
    /// Panics if `Metadata` does not exist on `MetadataBagDomain`.
    fun borrow_metadata_mut<T: key + store>(
        metadata_bag: &mut MetadataBagDomain<T>,
        metadata_id: ID,
    ): &mut Metadata<T> {
        assert_metadata(metadata_bag, metadata_id);
        object_table::borrow_mut(&mut metadata_bag.table, metadata_id)
    }

    /// Add `Metadata` to `MetadataBagDomain`
<<<<<<< HEAD
    public entry fun add_metadata<T: key + store>(
        _mint_cap: &MintCap<T>,
        metadata_bag: &mut MetadataBagDomain<T>,
        metadata: Metadata<T>,
=======
    public entry fun add_metadata<C>(
        _mint_cap: &MintCap<Nft<C>>,
        metadata_bag: &mut MetadataBagDomain<C>,
        metadata: Metadata<C>,
>>>>>>> 9cb51b89
    ) {
        object_table::add(
            &mut metadata_bag.table,
            object::id(&metadata),
            metadata,
        );
    }

<<<<<<< HEAD
    /// Freeze `Metadata` supply in `Collection`
    public entry fun freeze_metadata_supply<T: key + store>(
        collection: &mut Collection<T>,
        metadata_id: ID,
    ) {
        let metadata_bag = borrow_metadata_bag_mut(collection);
        let metadata = borrow_metadata_mut(metadata_bag, metadata_id);
        metadata::freeze_supply(metadata);
    }

    // === Interoperability ===

    /// Return whether `Collection` has defined an metadata `MetadataBagDomain`
    public fun is_archetypal<T: key + store>(
        collection: &Collection<T>,
    ): bool {
        collection::has_domain<T, MetadataBagDomain<T>>(collection)
=======
    // === Interoperability ===

    /// Return whether `Collection` has defined an metadata `MetadataBagDomain`
    public fun is_archetypal<C>(
        collection: &Collection<Nft<C>>,
    ): bool {
        collection::has_domain<Nft<C>, MetadataBagDomain<C>>(collection)
>>>>>>> 9cb51b89
    }

    /// Add `MetadataBagDomain` to `Collection`
    public fun add_metadata_bag<T: key + store, W>(
        witness: &W,
<<<<<<< HEAD
        collection: &mut Collection<T>,
        metadata_bag: MetadataBagDomain<T>,
=======
        collection: &mut Collection<Nft<C>>,
        metadata_bag: MetadataBagDomain<C>,
>>>>>>> 9cb51b89
    ) {
        collection::add_domain(witness, collection, metadata_bag);
    }

    /// Borrows `MetadataBagDomain` from `Collection`
    ///
    /// #### Panics
    ///
    /// Panics if `Collection` does not have a `MetadataBagDomain`.
<<<<<<< HEAD
    public fun borrow_metagada_bag<T: key + store>(
        collection: &Collection<T>,
    ): &MetadataBagDomain<T> {
=======
    public fun borrow_metagada_bag<C>(
        collection: &Collection<Nft<C>>,
    ): &MetadataBagDomain<C> {
>>>>>>> 9cb51b89
        assert_archetypal(collection);
        collection::borrow_domain(collection)
    }

    /// Mutably borrows `MetadataBagDomain` from `Collection`
    ///
    /// #### Panics
    ///
    /// Panics if `Collection` does not have a `MetadataBagDomain`.
<<<<<<< HEAD
    fun borrow_metadata_bag_mut<T: key + store>(
        collection: &mut Collection<T>,
    ): &mut MetadataBagDomain<T> {
=======
    fun borrow_metadata_bag_mut<C>(
        collection: &mut Collection<Nft<C>>,
    ): &mut MetadataBagDomain<C> {
>>>>>>> 9cb51b89
        assert_archetypal(collection);
        collection::borrow_domain_mut(Witness {}, collection)
    }

    /// Add `Metadata` to `Collection`
    ///
    /// #### Panics
    ///
    /// Panics if `Collection` does not have a `MetadataBagDomain`.
<<<<<<< HEAD
    public entry fun add_metadata_to_collection<T: key + store>(
        _mint_cap: &MintCap<T>,
        collection: &mut Collection<T>,
        metadata: Metadata<T>,
=======
    public entry fun add_metadata_to_collection<C>(
        _mint_cap: &MintCap<Nft<C>>,
        collection: &mut Collection<Nft<C>>,
        metadata: Metadata<C>,
>>>>>>> 9cb51b89
    ) {
        let metadata_bag = borrow_metadata_bag_mut(collection);
        object_table::add(
            &mut metadata_bag.table,
            object::id(&metadata),
            metadata,
        );
    }

    /// Delegates metadata minting rights while maintaining `Collection` and
    /// `Metadata` level supply invariants.
    ///
    /// The argument of `RegulatedMintCap` implies that supply is at least
    /// controlled at the `Collection` level.
    ///
    /// #### Panics
    ///
<<<<<<< HEAD
    /// Panics if metadata `MetadataBagDomain` is not registered on `Collection`
    /// or `Metadata` does not exist.
    public fun delegate_regulated<C>(
        mint_cap: RegulatedMintCap<Nft<C>>,
=======
    /// * `MetadataBagDomain` is not registered on `Collection`
    /// * `Metadata` does not exist
    /// * Supply is exceeded
    public fun delegate<C>(
        mint_cap: &mut MintCap<Nft<C>>,
>>>>>>> 9cb51b89
        collection: &mut Collection<Nft<C>>,
        metadata_id: ID,
        quantity: u64,
        ctx: &mut TxContext,
    ): LooseMintCap<Nft<C>> {
        let metadata_bag = borrow_metadata_bag_mut(collection);
        let metadata = borrow_metadata_mut(metadata_bag, metadata_id);
<<<<<<< HEAD
        metadata::delegate_regulated(mint_cap, metadata, ctx)
    }

    /// Delegates metadata minting rights while maintaining `Collection` and
    /// `Metadata` level supply invariants.
    ///
    /// The argument of `RegulatedMintCap` implies that supply is at least
    /// controlled at the `Collection` level.
    ///
    /// #### Panics
    ///
    /// Panics if metadata `MetadataBagDomain` is not registered on `Collection`
    /// or `Metadata` does not exist.
    public fun delegate_unregulated<C>(
        mint_cap: UnregulatedMintCap<Nft<C>>,
        collection: &mut Collection<Nft<C>>,
        metadata_id: ID,
        ctx: &mut TxContext,
    ): LooseMintCap<Nft<C>> {
        let metadata_bag = borrow_metadata_bag_mut(collection);
        let metadata = borrow_metadata_mut(metadata_bag, metadata_id);
        metadata::delegate_unregulated(mint_cap, metadata, ctx)
=======
        metadata::delegate(mint_cap, metadata, quantity, ctx)
>>>>>>> 9cb51b89
    }

    // === Assertions ===

    /// Asserts that `Collection` has a defined `MetadataBagDomain`
<<<<<<< HEAD
    public fun assert_archetypal<T: key + store>(
        collection: &Collection<T>,
=======
    public fun assert_archetypal<C>(
        collection: &Collection<Nft<C>>,
>>>>>>> 9cb51b89
    ) {
        assert!(is_archetypal(collection), EUNDEFINED_METADATA_IN_BAG);
    }

    /// Asserts that `Metadata` with `ID` is registered on `MetadataBagDomain`
    public fun assert_metadata<T: key + store>(
        metadata_bag: &MetadataBagDomain<T>,
        metadata_id: ID,
    ) {
        assert!(
            contains_metadata<T>(metadata_bag, metadata_id),
            EUNDEFINED_ARCHETYPE
        );
    }
}<|MERGE_RESOLUTION|>--- conflicted
+++ resolved
@@ -5,13 +5,7 @@
 
     use nft_protocol::nft::Nft;
     use nft_protocol::collection::{Self, Collection};
-<<<<<<< HEAD
-    use nft_protocol::mint_cap::{
-        MintCap, RegulatedMintCap, UnregulatedMintCap,
-    };
-=======
     use nft_protocol::mint_cap::MintCap;
->>>>>>> 9cb51b89
     use nft_protocol::metadata::{Self, Metadata};
     use nft_protocol::loose_mint_cap::LooseMintCap;
 
@@ -35,15 +29,9 @@
     }
 
     /// Create a `MetadataBagDomain` object
-<<<<<<< HEAD
-    public fun new_metadata_bag<T: key + store>(
-        ctx: &mut TxContext,
-    ): MetadataBagDomain<T> {
-=======
     public fun new_metadata_bag<C>(
         ctx: &mut TxContext,
     ): MetadataBagDomain<C> {
->>>>>>> 9cb51b89
         MetadataBagDomain {
             id: object::new(ctx),
             table: object_table::new(ctx),
@@ -53,11 +41,7 @@
     /// Create a `MetadataBagDomain` object and register on `Collection`
     public fun init_metadata_bag<T: key + store, W>(
         witness: &W,
-<<<<<<< HEAD
-        collection: &mut Collection<T>,
-=======
-        collection: &mut Collection<Nft<C>>,
->>>>>>> 9cb51b89
+        collection: &mut Collection<Nft<C>>,
         ctx: &mut TxContext,
     ) {
         let metadata_bag = new_metadata_bag<T>(ctx);
@@ -99,17 +83,10 @@
     }
 
     /// Add `Metadata` to `MetadataBagDomain`
-<<<<<<< HEAD
-    public entry fun add_metadata<T: key + store>(
-        _mint_cap: &MintCap<T>,
-        metadata_bag: &mut MetadataBagDomain<T>,
-        metadata: Metadata<T>,
-=======
     public entry fun add_metadata<C>(
         _mint_cap: &MintCap<Nft<C>>,
         metadata_bag: &mut MetadataBagDomain<C>,
         metadata: Metadata<C>,
->>>>>>> 9cb51b89
     ) {
         object_table::add(
             &mut metadata_bag.table,
@@ -118,25 +95,6 @@
         );
     }
 
-<<<<<<< HEAD
-    /// Freeze `Metadata` supply in `Collection`
-    public entry fun freeze_metadata_supply<T: key + store>(
-        collection: &mut Collection<T>,
-        metadata_id: ID,
-    ) {
-        let metadata_bag = borrow_metadata_bag_mut(collection);
-        let metadata = borrow_metadata_mut(metadata_bag, metadata_id);
-        metadata::freeze_supply(metadata);
-    }
-
-    // === Interoperability ===
-
-    /// Return whether `Collection` has defined an metadata `MetadataBagDomain`
-    public fun is_archetypal<T: key + store>(
-        collection: &Collection<T>,
-    ): bool {
-        collection::has_domain<T, MetadataBagDomain<T>>(collection)
-=======
     // === Interoperability ===
 
     /// Return whether `Collection` has defined an metadata `MetadataBagDomain`
@@ -144,19 +102,13 @@
         collection: &Collection<Nft<C>>,
     ): bool {
         collection::has_domain<Nft<C>, MetadataBagDomain<C>>(collection)
->>>>>>> 9cb51b89
     }
 
     /// Add `MetadataBagDomain` to `Collection`
     public fun add_metadata_bag<T: key + store, W>(
         witness: &W,
-<<<<<<< HEAD
-        collection: &mut Collection<T>,
-        metadata_bag: MetadataBagDomain<T>,
-=======
         collection: &mut Collection<Nft<C>>,
         metadata_bag: MetadataBagDomain<C>,
->>>>>>> 9cb51b89
     ) {
         collection::add_domain(witness, collection, metadata_bag);
     }
@@ -166,15 +118,9 @@
     /// #### Panics
     ///
     /// Panics if `Collection` does not have a `MetadataBagDomain`.
-<<<<<<< HEAD
-    public fun borrow_metagada_bag<T: key + store>(
-        collection: &Collection<T>,
-    ): &MetadataBagDomain<T> {
-=======
     public fun borrow_metagada_bag<C>(
         collection: &Collection<Nft<C>>,
     ): &MetadataBagDomain<C> {
->>>>>>> 9cb51b89
         assert_archetypal(collection);
         collection::borrow_domain(collection)
     }
@@ -184,15 +130,9 @@
     /// #### Panics
     ///
     /// Panics if `Collection` does not have a `MetadataBagDomain`.
-<<<<<<< HEAD
-    fun borrow_metadata_bag_mut<T: key + store>(
-        collection: &mut Collection<T>,
-    ): &mut MetadataBagDomain<T> {
-=======
     fun borrow_metadata_bag_mut<C>(
         collection: &mut Collection<Nft<C>>,
     ): &mut MetadataBagDomain<C> {
->>>>>>> 9cb51b89
         assert_archetypal(collection);
         collection::borrow_domain_mut(Witness {}, collection)
     }
@@ -202,17 +142,10 @@
     /// #### Panics
     ///
     /// Panics if `Collection` does not have a `MetadataBagDomain`.
-<<<<<<< HEAD
-    public entry fun add_metadata_to_collection<T: key + store>(
-        _mint_cap: &MintCap<T>,
-        collection: &mut Collection<T>,
-        metadata: Metadata<T>,
-=======
     public entry fun add_metadata_to_collection<C>(
         _mint_cap: &MintCap<Nft<C>>,
         collection: &mut Collection<Nft<C>>,
         metadata: Metadata<C>,
->>>>>>> 9cb51b89
     ) {
         let metadata_bag = borrow_metadata_bag_mut(collection);
         object_table::add(
@@ -230,18 +163,11 @@
     ///
     /// #### Panics
     ///
-<<<<<<< HEAD
-    /// Panics if metadata `MetadataBagDomain` is not registered on `Collection`
-    /// or `Metadata` does not exist.
-    public fun delegate_regulated<C>(
-        mint_cap: RegulatedMintCap<Nft<C>>,
-=======
     /// * `MetadataBagDomain` is not registered on `Collection`
     /// * `Metadata` does not exist
     /// * Supply is exceeded
     public fun delegate<C>(
         mint_cap: &mut MintCap<Nft<C>>,
->>>>>>> 9cb51b89
         collection: &mut Collection<Nft<C>>,
         metadata_id: ID,
         quantity: u64,
@@ -249,44 +175,14 @@
     ): LooseMintCap<Nft<C>> {
         let metadata_bag = borrow_metadata_bag_mut(collection);
         let metadata = borrow_metadata_mut(metadata_bag, metadata_id);
-<<<<<<< HEAD
-        metadata::delegate_regulated(mint_cap, metadata, ctx)
-    }
-
-    /// Delegates metadata minting rights while maintaining `Collection` and
-    /// `Metadata` level supply invariants.
-    ///
-    /// The argument of `RegulatedMintCap` implies that supply is at least
-    /// controlled at the `Collection` level.
-    ///
-    /// #### Panics
-    ///
-    /// Panics if metadata `MetadataBagDomain` is not registered on `Collection`
-    /// or `Metadata` does not exist.
-    public fun delegate_unregulated<C>(
-        mint_cap: UnregulatedMintCap<Nft<C>>,
-        collection: &mut Collection<Nft<C>>,
-        metadata_id: ID,
-        ctx: &mut TxContext,
-    ): LooseMintCap<Nft<C>> {
-        let metadata_bag = borrow_metadata_bag_mut(collection);
-        let metadata = borrow_metadata_mut(metadata_bag, metadata_id);
-        metadata::delegate_unregulated(mint_cap, metadata, ctx)
-=======
         metadata::delegate(mint_cap, metadata, quantity, ctx)
->>>>>>> 9cb51b89
     }
 
     // === Assertions ===
 
     /// Asserts that `Collection` has a defined `MetadataBagDomain`
-<<<<<<< HEAD
-    public fun assert_archetypal<T: key + store>(
-        collection: &Collection<T>,
-=======
     public fun assert_archetypal<C>(
         collection: &Collection<Nft<C>>,
->>>>>>> 9cb51b89
     ) {
         assert!(is_archetypal(collection), EUNDEFINED_METADATA_IN_BAG);
     }
