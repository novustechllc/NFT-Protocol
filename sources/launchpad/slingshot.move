//! Module of a generic `Slingshot` type.
//!
//! It acts as a generic interface for Launchpads and it allows for
//! the creation of arbitrary domain specific implementations.
//!
//! The slingshot acts as the object that configures the primary NFT realease
//! strategy, that is the primary market sale. Primary market sales can take
//! many shapes, depending on the business level requirements.
module nft_protocol::slingshot {
    use std::vector;

    use sui::transfer;
    use sui::object::{Self, ID , UID};
    use sui::tx_context::{Self, TxContext};

    use nft_protocol::nft;
    use nft_protocol::err;
    use nft_protocol::sale::{Self, Sale, NftCertificate};

    struct Slingshot<phantom T, M> has key, store{
        id: UID,
        /// The ID of the Collection object
        collection_id: ID,
        /// Boolean indicating if the sale is live
        live: bool,
        /// The address of the administrator
        admin: address,
        /// The address of the receiver of funds
        receiver: address,
        /// Vector of all Sale outleds that, each outles holding IDs owned by the slingshot
        sales: vector<Sale<T, M>>,
        /// Field determining if NFTs are embedded or looose.
        /// Embedded NFTs will be directly owned by the Slingshot whilst
        /// loose NFTs will be minted on the fly under the authorithy of the
        /// launchpad.
        is_embedded: bool,
    }

    struct InitSlingshot has drop {
        admin: address,
        collection_id: ID,
        receiver: address,
        is_embedded: bool,
    }

    struct CreateSlingshotEvent has copy, drop {
        object_id: ID,
        collection_id: ID,
    }

    struct DeleteSlingshotEvent has copy, drop {
        object_id: ID,
        collection_id: ID,
    }

    /// Initialises a `Slingshot` object and shares it
    public fun create<T: drop, M: store>(
        _witness: T,
        sales: vector<Sale<T, M>>,
        args: InitSlingshot,
        ctx: &mut TxContext,
    ) {
        let id = object::new(ctx);

        let slingshot: Slingshot<T, M> = Slingshot {
            id,
            collection_id: args.collection_id,
            live: false,
            admin: args.admin,
            receiver: args.receiver,
            sales: sales,
            is_embedded: args.is_embedded,
        };

        transfer::share_object(slingshot);
    }

    /// Burn the `Slingshot` and return the `M` object
    public fun delete<T: drop, M: store>(
        slingshot: Slingshot<T, M>,
        ctx: &mut TxContext,
    ): vector<Sale<T, M>> {
        assert!(
            tx_context::sender(ctx) == admin(&slingshot),
            err::wrong_launchpad_admin()
        );

        let Slingshot {
            id,
            collection_id: _,
            live: _,
            admin: _,
            receiver: _,
            sales,
            is_embedded: _,
        } = slingshot;

        object::delete(id);

        sales
    }

    public fun init_args(
        admin: address,
        collection_id: ID,
        receiver: address,
        is_embedded: bool,
    ): InitSlingshot {

        InitSlingshot {
            admin,
            collection_id,
            receiver,
            is_embedded
        }
    }

    // === Entrypoints ===

    /// Once the user has bought an NFT certificate, this method can be called
    /// to claim/redeem the NFT that has been allocated by the launchpad. The
    /// `NFTOwned` object in the function signature should correspond to the
    /// NFT ID mentioned in the certificate.
    ///
    /// We add the slingshot as a phantom parameter since it is the parent object
    /// of the NFT. Since the slingshot is a shared object anyone can mention it
    /// in the function signature and therefore be able to mention its child
    /// objects as well, the NFTs owned by it.
    public entry fun claim_nft_embedded<T, M: store, D: key + store>(
        slingshot: &Slingshot<T, M>,
        // TODO: nft_data is a shared object, we should confirm that we can
        // add it directly as a parameter since this transfers ownership to the
        // function's scope
        nft_data: D,
        certificate: NftCertificate,
        recipient: address,
        ctx: &mut TxContext,
    ) {
<<<<<<< HEAD
=======
        // let nft: Nft<T, D> =
        //     dynamic_object_field::remove(&mut slingshot.id, nft_id);

>>>>>>> 10e310f6
        assert!(
            object::id(&nft_data) == sale::nft_id(&certificate),
            err::certificate_does_not_correspond_to_nft_given()
        );

        assert!(is_embedded(slingshot), err::nft_not_embedded());

        let nft = nft::mint_nft_loose<T, D>(
            object::id(&nft_data),
<<<<<<< HEAD
            recipient,
=======
>>>>>>> 10e310f6
            ctx,
        );

        sale::burn_certificate(certificate);

        nft::join_nft_data(&mut nft, nft_data);

        transfer::transfer(
            nft,
            recipient,
        );
    }

    /// Once the user has bought an NFT certificate, this method can be called
    /// to claim/redeem the NFT that has been allocated by the launchpad. The
    /// `NFTOwned` object in the function signature should correspond to the
    /// NFT ID mentioned in the certificate.
    ///
    /// We add the slingshot as a phantom parameter since it is the parent object
    /// of the NFT. Since the slingshot is a shared object anyone can mention it
    /// in the function signature and therefore be able to mention its child
    /// objects as well, the NFTs owned by it.
    public entry fun claim_nft_loose<T, M: store, D: key + store>(
        slingshot: &Slingshot<T, M>,
        nft_data: &mut D,
        certificate: NftCertificate,
        recipient: address,
        ctx: &mut TxContext,
    ) {
        assert!(
            object::id(nft_data) == sale::nft_id(&certificate),
            err::certificate_does_not_correspond_to_nft_given()
        );

        assert!(!is_embedded(slingshot), err::nft_not_loose());

        // We are currently not increasing the current supply of the NFT
        // being minted (both collectibles and cNFT implementation have a concept
        // of supply).
        let nft = nft::mint_nft_loose<T, D>(
            object::id(nft_data),
            recipient,
            ctx,
        );

        sale::burn_certificate(certificate);

        transfer::transfer(
            nft,
            recipient,
        );
    }

    // === Modifier Functions ===

    /// Toggle the Slingshot's `live` to `true` therefore
    /// making the NFT sale live.
    public fun sale_on<T, M>(
        slingshot: &mut Slingshot<T, M>,
    ) {
        slingshot.live = true
    }

    /// Toggle the Slingshot's `live` to `false` therefore
    /// pausing or stopping the NFT sale.
    public fun sale_off<T, M>(
        slingshot: &mut Slingshot<T, M>,
    ) {
        slingshot.live = false
    }

    /// Adds a sale outlet `Sale` to `sales` field
    public fun add_sale_outlet<T, M>(
        slingshot: &mut Slingshot<T, M>,
        sale: Sale<T, M>
    ) {
        vector::push_back(&mut slingshot.sales, sale);
    }

    // === Getter Functions ===

    /// Get the Slingshot `id`
    public fun id<T, M>(
        slingshot: &Slingshot<T, M>,
    ): ID {
        object::uid_to_inner(&slingshot.id)
    }

    /// Get the Slingshot `id` as reference
    public fun id_ref<T, M>(
        slingshot: &Slingshot<T, M>,
    ): &ID {
        object::uid_as_inner(&slingshot.id)
    }

    /// Get the Slingshot's `collection_id`
    public fun collection_id<T, M>(
        slingshot: &Slingshot<T, M>,
    ): ID {
        slingshot.collection_id
    }

    /// Get the Slingshot's `live`
    public fun live<T, M>(
        slingshot: &Slingshot<T, M>,
    ): bool {
        slingshot.live
    }

    /// Get the Slingshot's `receiver` address
    public fun receiver<T, M>(
        slingshot: &Slingshot<T, M>,
    ): address {
        slingshot.receiver
    }

    /// Get the Slingshot's `admin` address
    public fun admin<T, M>(
        slingshot: &Slingshot<T, M>,
    ): address {
        slingshot.admin
    }

    /// Get the Slingshot's `sales` address
    public fun sales<T, M>(
        slingshot: &Slingshot<T, M>,
    ): &vector<Sale<T, M>> {
        &slingshot.sales
    }

    /// Get the Slingshot's `sale` address
    public fun sale<T, M>(
        slingshot: &Slingshot<T, M>,
        index: u64,
    ): &Sale<T, M> {
        vector::borrow(&slingshot.sales, index)
    }

    /// Get the Slingshot's `sale` address
    public fun sale_mut<T, M>(
        slingshot: &mut Slingshot<T, M>,
        index: u64,
    ): &mut Sale<T, M> {
        vector::borrow_mut(&mut slingshot.sales, index)
    }

    /// Get the Slingshot's `is_embedded` bool
    public fun is_embedded<T, M>(
        slingshot: &Slingshot<T, M>,
    ): bool {
        slingshot.is_embedded
    }
}<|MERGE_RESOLUTION|>--- conflicted
+++ resolved
@@ -136,12 +136,9 @@
         recipient: address,
         ctx: &mut TxContext,
     ) {
-<<<<<<< HEAD
-=======
         // let nft: Nft<T, D> =
         //     dynamic_object_field::remove(&mut slingshot.id, nft_id);
 
->>>>>>> 10e310f6
         assert!(
             object::id(&nft_data) == sale::nft_id(&certificate),
             err::certificate_does_not_correspond_to_nft_given()
@@ -151,10 +148,6 @@
 
         let nft = nft::mint_nft_loose<T, D>(
             object::id(&nft_data),
-<<<<<<< HEAD
-            recipient,
-=======
->>>>>>> 10e310f6
             ctx,
         );
 
