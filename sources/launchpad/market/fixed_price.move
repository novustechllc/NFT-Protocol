--- conflicted
+++ resolved
@@ -244,13 +244,8 @@
 
     // // === Modifier Functions ===
 
-<<<<<<< HEAD
     /// Toggle the Slingshot's `live` to `true` therefore
-    /// making the NFT sale live.
-=======
-    /// Toggle the Slingshot's `live` to `true` therefore 
     /// making the NFT sale live. Permissioned endpoint to be called by `admin`.
->>>>>>> c57bdbbd
     public entry fun sale_on<T>(
         slingshot: &mut Slingshot<T, FixedPriceMarket>,
         ctx: &mut TxContext
@@ -262,13 +257,8 @@
         slingshot::sale_on(slingshot);
     }
 
-<<<<<<< HEAD
     /// Toggle the Slingshot's `live` to `false` therefore
-    /// pausing or stopping the NFT sale.
-=======
-    /// Toggle the Slingshot's `live` to `false` therefore 
     /// pausing or stopping the NFT sale. Permissioned endpoint to be called by `admin`.
->>>>>>> c57bdbbd
     public entry fun sale_off<T>(
         slingshot: &mut Slingshot<T, FixedPriceMarket>,
         ctx: &mut TxContext
