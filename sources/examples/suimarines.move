module nft_protocol::suimarines {
    use sui::tx_context::{Self, TxContext};

    use std::vector;
    
    use nft_protocol::collection::{MintAuthority};
    use nft_protocol::fixed_price::{Self, FixedPriceMarket};
    use nft_protocol::slingshot::Slingshot;
    use nft_protocol::std_collection;
    use nft_protocol::unique_nft;

    struct SUIMARINES has drop {}

    fun init(witness: SUIMARINES, ctx: &mut TxContext) {
        let receiver = @0xA;

        std_collection::mint<SUIMARINES>(
            b"Suimarines",
            b"A Unique NFT collection of Submarines on Sui",
            b"SUIM", // symbol
            100, // max_supply
<<<<<<< HEAD
            false, // blind_supply
=======
>>>>>>> 5ff13a7e
            receiver, // Royalty receiver
            vector::singleton(b"Art"), // tags
            100, // royalty_fee_bps
            false, // is_mutable
            b"Some extra data",
            tx_context::sender(ctx), // mint authority
            ctx,
        );

        fixed_price::create_single_market(
            witness,
            tx_context::sender(ctx), // admin
            receiver,
            true, // is_embedded
            false, // whitelist
            100, // price
            ctx,
        );
    }

    public entry fun mint_nft(
        name: vector<u8>,
        description: vector<u8>,
        url: vector<u8>,
        attribute_keys: vector<vector<u8>>,
        attribute_values: vector<vector<u8>>,
        mint_authority: &mut MintAuthority<SUIMARINES>,
        sale_index: u64,
        launchpad: &mut Slingshot<SUIMARINES, FixedPriceMarket>,
        ctx: &mut TxContext,
    ) {
        unique_nft::mint_regulated_nft(
            name,
            description,
            url,
            attribute_keys,
            attribute_values,
            mint_authority,
            sale_index,
            launchpad,
            ctx,
        );
    }
}<|MERGE_RESOLUTION|>--- conflicted
+++ resolved
@@ -19,10 +19,6 @@
             b"A Unique NFT collection of Submarines on Sui",
             b"SUIM", // symbol
             100, // max_supply
-<<<<<<< HEAD
-            false, // blind_supply
-=======
->>>>>>> 5ff13a7e
             receiver, // Royalty receiver
             vector::singleton(b"Art"), // tags
             100, // royalty_fee_bps
