--- conflicted
+++ resolved
@@ -14,20 +14,16 @@
     fun init(witness: SUIMARINES, ctx: &mut TxContext) {
         let receiver = @0xA;
 
-<<<<<<< HEAD
         let tags: vector<vector<u8>> = vector::empty();
         vector::push_back(&mut tags, b"Art");
 
-        std_collection::mint<SUIMARINES>(
-=======
         let collection_id = std_collection::mint<SUIMARINES>(
->>>>>>> f197938c
             b"Suimarines",
             b"A Unique NFT collection of Submarines on Sui",
             b"SUIM", // symbol
             100, // max_supply
             receiver, // Royalty receiver
-            vector::singleton(b"Art"), // tags
+            tags,
             100, // royalty_fee_bps
             false, // is_mutable
             b"Some extra data",
