//! Module of a collectibles NFT `Collectible` data type.
//!
//! It acts as a standard domain-specific implementation of an NFT type with
//! supply, fitting use cases such as Digital Collectibles (e.g. Baseball
//! cards).
module nft_protocol::collectibles {
    use sui::event;
    use sui::object::{Self, UID, ID};
    use std::string::{Self, String};
<<<<<<< HEAD
    
=======

>>>>>>> 4860db37
    use sui::transfer;
    use sui::tx_context::{TxContext};
    use sui::url::{Self, Url};

    use nft_protocol::err;
    use nft_protocol::supply_policy;
    use nft_protocol::collection::{Self, Collection, MintAuthority};
    use nft_protocol::utils::{to_string_vector};
    use nft_protocol::supply::{Self, Supply};
    use nft_protocol::nft::{Self, Nft};

    const U64_MAX: u64 = 18446744073709551615;

    struct Collectible has key, store {
        id: UID,
        name: String,
        description: String,
        collection_id: ID,
        url: Url,
        attributes: Attributes,
        supply: Supply,
    }

    struct Attributes has store, drop, copy {
        keys: vector<String>,
        values: vector<String>,
    }

    struct MintArgs has drop {
        name: String,
        description: String,
        url: Url,
        attributes: Attributes,
        max_supply: u64,
    }

    struct MintDataEvent has copy, drop {
        object_id: ID,
        collection_id: ID,
    }

    struct BurnDataEvent has copy, drop {
        object_id: ID,
        collection_id: ID,
    }

    // === Functions exposed to Witness Module ===

    /// Mints loose NFT `Collectible` data and shares it.
    /// Invokes `mint_and_share_data()`.
    ///
    /// Mints a Collectible data object for NFT(s) from an unregulated
    /// `Collection`.
    /// The only way to mint the NFT data for a collection is to give a
    /// reference to [`UID`]. One is only allowed to mint `Nft`s for a
    /// given collection if one is the `MintAuthority` owner.
    ///
    /// To be called by the Witness Module deployed by NFT creator.
    public fun mint_unregulated_nft_data<T>(
        name: vector<u8>,
        description: vector<u8>,
        url: vector<u8>,
        attribute_keys: vector<vector<u8>>,
        attribute_values: vector<vector<u8>>,
        max_supply: u64,
        mint: &MintAuthority<T>,
        ctx: &mut TxContext,
    ) {
        // Assert that it has an unregulated supply policy
        assert!(
            !supply_policy::regulated(collection::supply_policy(mint)),
            err::supply_policy_mismatch(),
        );

        let args = mint_args(
            name,
            description,
            url,
            to_string_vector(&mut attribute_keys),
            to_string_vector(&mut attribute_values),
            max_supply,
        );

        mint_and_share_data(
            args,
            collection::mint_collection_id(mint),
            ctx,
        );
    }

    /// Mints loose NFT `Collectible` data and shares it.
    /// Invokes `mint_and_share_data()`.
    ///
    /// Mints a Collectible data object for NFT(s) from a regulated
    /// `Collection`.
    /// The only way to mint the NFT data for a collection is to give a
    /// reference to [`UID`]. One is only allowed to mint `Nft`s for a
    /// given collection if one is the `MintAuthority` owner.
    ///
    /// To be called by the Witness Module deployed by NFT creator.
    ///
    /// To be called by the Witness Module deployed by NFT creator.
    public fun mint_regulated_nft_data<T>(
        name: vector<u8>,
        description: vector<u8>,
        url: vector<u8>,
        attribute_keys: vector<vector<u8>>,
        attribute_values: vector<vector<u8>>,
        max_supply: u64,
        mint: &mut MintAuthority<T>,
        ctx: &mut TxContext,
    ) {
        // Assert that it has a regulated supply policy
        assert!(
            supply_policy::regulated(collection::supply_policy(mint)),
            err::supply_policy_mismatch(),
        );

        let args = mint_args(
            name,
            description,
            url,
            to_string_vector(&mut attribute_keys),
            to_string_vector(&mut attribute_values),
            max_supply,
        );

        collection::increment_supply(mint, 1);

        mint_and_share_data(
            args,
            collection::mint_collection_id(mint),
            ctx,
        );
    }

    /// Mints loose NFT and transfers it to `recipient`
    /// Invokes `mint_nft_loose()`.
    /// This function call comes after the minting of the `Data` object.
    ///
    /// To be called by Launchpad contract
    /// TODO: The flow here needs to be reconsidered
    public fun mint_nft<T, M: store>(
        _mint: &MintAuthority<T>,
        nft_data: &mut Collectible,
        recipient: address,
        ctx: &mut TxContext,
    ) {
        // TODO: As it stands, only the collection can call this function,
        // whereas the launchad is directly calling `nft::mint_nft_loose`.
        // This means that it is not increasing supply. This needs to fix
        // with high priority.
        supply::increment_supply(&mut nft_data.supply, 1);

        let nft = nft::mint_nft_loose<T, Collectible>(
            nft_data_id(nft_data),
            ctx,
        );

        transfer::transfer(
            nft,
            recipient,
        );
    }

    // === Entrypoints ===

    /// Burns loose NFT `Collectible` data. Burning a loose NFT `Collectible`
    /// data can only be done once all the underlying `Nft`s pointing to that
    /// object have been burned (or if none have been minted yet).
    /// In other words, the `supply.current` must be zero.
    public entry fun burn_limited_collection_nft_data<T, M: store>(
        nft_data: Collectible,
        mint: &mut MintAuthority<T>,
        collection: &mut Collection<T, M>,
    ) {
        // Assert that it has a regulated supply policy
        assert!(
            supply_policy::regulated(collection::supply_policy(mint)),
            err::supply_policy_mismatch(),
        );

        assert!(
            nft_data.collection_id == collection::mint_collection_id(mint),
            err::collection_mismatch(),
        );

        assert!(
            collection::is_mutable(collection),
            err::collection_is_not_mutable()
        );

        collection::decrease_supply(mint, 1);

        let Collectible {
            id,
            name: _,
            description: _,
            collection_id: _,
            url: _,
            attributes: _,
            supply,
        } = nft_data;

        event::emit(
            BurnDataEvent {
                object_id: object::uid_to_inner(&id),
                collection_id: collection::mint_collection_id(mint),
            }
        );

        supply::destroy(supply);
        object::delete(id);
    }

    /// Burns loose `Nft`. Burning a loose `Nft` has no impact
    /// on the `Collectible` data object besides decreasing its current supply.
    /// It invokes `burn_loose_nft()`
    public entry fun burn_nft<T>(
        nft: Nft<T, Collectible>,
        nft_data: &mut Collectible,
    ) {
        assert!(nft::data_id(&nft) == id(nft_data), err::nft_data_mismatch());

        supply::decrement_supply(&mut nft_data.supply, 1);
        nft::burn_loose_nft(nft);
    }

    // === Supply Functions ===

    /// NFT `Collectible` data objects have a `supply.max`.
    /// This Function call adds a value to the supply max.
    public entry fun ceil_supply<T, M: store>(
        collection: &Collection<T, M>,
        nft_data: &mut Collectible,
        value: u64
    ) {
        assert!(
            collection::is_mutable(collection),
            err::collection_is_not_mutable()
        );

        supply::ceil_supply(
            &mut nft_data.supply,
            value
        )
    }

    /// Increases the `supply.max` of the NFT `Collectible`
    /// by the `value` amount.
    public entry fun increase_supply_ceil<T, M: store>(
        collection: &Collection<T, M>,
        nft_data: &mut Collectible,
        value: u64
    ) {
        assert!(
            collection::is_mutable(collection),
            err::collection_is_not_mutable()
        );

        supply::increase_ceil(
            &mut nft_data.supply,
            value
        )
    }

    /// Decreases the `supply.max` of the NFT `Collectible`
    /// by the `value` amount.
    /// This function call fails if one attempts to decrease the supply ceil
    /// to a value below the current supply.
    public entry fun decrease_supply_ceil<T, M: store>(
        collection: &Collection<T, M>,
        nft_data: &mut Collectible,
        value: u64
    ) {
        assert!(
            collection::is_mutable(collection),
            err::collection_is_not_mutable()
        );

        supply::decrease_ceil(
            &mut nft_data.supply,
            value
        )
    }

    // === Getter Functions  ===

    /// Get the Nft Collectible's `id`
    public fun id(
        nft_data: &Collectible,
    ): ID {
        object::uid_to_inner(&nft_data.id)
    }

    /// Get the Nft Collectible's `id` as reference
    public fun id_ref(
        nft_data: &Collectible,
    ): &ID {
        object::uid_as_inner(&nft_data.id)
    }

    /// Get the Nft Collectible's `name`
    public fun name(
        nft_data: &Collectible,
    ): String {
        nft_data.name
    }

    /// Get the Nft Collectible's `description`
    public fun description(
        nft_data: &Collectible,
    ): String {
        nft_data.name
    }

    /// Get the Nft Collectible's `collection_id`
    public fun collection_id(
        nft_data: &Collectible,
    ): &ID {
        &nft_data.collection_id
    }

    /// Get the Nft Collectible's `url`
    public fun url(
        nft_data: &Collectible,
    ): Url {
        nft_data.url
    }

    /// Get the Nft Collectible's `attributes`
    public fun attributes(
        nft_data: &Collectible,
    ): &Attributes {
        &nft_data.attributes
    }

    /// Get the Nft Collectible's `supply` as reference
    public fun supply(
        nft_data: &Collectible,
    ): &Supply {
        &nft_data.supply
    }

    /// Get the Nft Collectible's `supply` as reference
    public fun supply_mut<T, M: store>(
        collection: &Collection<T, M>,
        nft_data: &mut Collectible,
    ): &Supply {
        assert!(collection::is_mutable(collection), err::collection_is_not_mutable());

        &mut nft_data.supply
    }

    // === Private Functions ===

    fun nft_data_id(nft_data: &Collectible): ID {
        object::uid_to_inner(&nft_data.id)
    }

    fun mint_and_share_data(
        args: MintArgs,
        collection_id: ID,
        ctx: &mut TxContext,
    ) {
        let data_id = object::new(ctx);

        event::emit(
            MintDataEvent {
                object_id: object::uid_to_inner(&data_id),
                collection_id: collection_id,
            }
        );

        let data = Collectible {
            id: data_id,
            name: args.name,
            supply: supply::new(args.max_supply, true),
            description: args.description,
            collection_id: collection_id,
            url: args.url,
            attributes: args.attributes,
        };

        transfer::share_object(data);
    }

    fun mint_args(
        name: vector<u8>,
        description: vector<u8>,
        url: vector<u8>,
        attribute_keys: vector<String>,
        attribute_values: vector<String>,
        max_supply: u64,
    ): MintArgs {
        let attributes = Attributes {
            keys: attribute_keys,
            values: attribute_values,
        };

        MintArgs {
            name: string::utf8(name),
            description: string::utf8(description),
            url: url::new_unsafe_from_bytes(url),
            attributes,
            max_supply,
        }
    }
}<|MERGE_RESOLUTION|>--- conflicted
+++ resolved
@@ -7,11 +7,6 @@
     use sui::event;
     use sui::object::{Self, UID, ID};
     use std::string::{Self, String};
-<<<<<<< HEAD
-    
-=======
-
->>>>>>> 4860db37
     use sui::transfer;
     use sui::tx_context::{TxContext};
     use sui::url::{Self, Url};
