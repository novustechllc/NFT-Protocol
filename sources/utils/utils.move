--- conflicted
+++ resolved
@@ -29,7 +29,6 @@
         10_000
     }
 
-<<<<<<< HEAD
     public fun assert_with_witness<W: drop, T: key>(
         nft_uid: &UID,
         nft_type: UidType<T>
@@ -84,12 +83,10 @@
     // TODO: deprecate in favor of assert_same_module as it is more generic?
     // TODO: Rearrange the order of witnesses from <T, W> to <W, T>
 
-=======
     public fun assert_package_publisher<C>(pub: &Publisher) {
         assert!(package::from_package<C>(pub), EPackagePublisherMismatch);
     }
 
->>>>>>> e7033db6
     /// First generic `T` is any type, second generic is `Witness`.
     /// `Witness` is a type always in form "struct Witness has drop {}"
     ///
