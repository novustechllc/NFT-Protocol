--- conflicted
+++ resolved
@@ -87,9 +87,6 @@
         return Prefix + 210
     }
 
-<<<<<<< HEAD
-    // === Trading ===
-=======
     public fun wrong_launchpad_or_slot_admin(): u64 {
         return Prefix + 211
     }
@@ -111,7 +108,6 @@
     }
 
     // === Auction ===
->>>>>>> a6ef40f3
 
     public fun order_does_not_exist(): u64 {
         return Prefix + 301
@@ -125,14 +121,10 @@
         return Prefix + 303
     }
 
-<<<<<<< HEAD
     public fun action_not_public(): u64 {
         return Prefix + 304
     }
 
-
-=======
->>>>>>> a6ef40f3
     // === Safe ===
 
     public fun safe_cap_mismatch(): u64 {
